--- conflicted
+++ resolved
@@ -16,6 +16,7 @@
         joints2 = [0,0,0,5,0,0]
         idx2 = dhandler.latents_2_index(np.array(joints2))
         self.assertTrue((dhandler._classes[idx2]==joints2).all())
+
 
     def test_get_indices_vary_latents(self):
         dhandler = DspritesDataset(
@@ -41,7 +42,7 @@
                 expected2.append(dhandler.latents_2_index(joint2))
         self.assertTrue((ret2==expected2).all())
 
-<<<<<<< HEAD
+
     def test_multistep(self):
         dhandler = DspritesDataset(
             root = root,fixed_in_sampling=[0,1,2],fixed_values=[0,0,5],
@@ -50,15 +51,17 @@
         self.assertEqual(dhandler.n_transitions,2)
         self.assertEqual(dhandler.train_idx.shape,(dhandler.num_train,
                                                    dhandler.n_transitions+1))
+
         self.assertEqual(dhandler.train_dj.shape,(dhandler.num_train,
                                                   dhandler.n_transitions,
-                                                  dhandler.n_latents))
+                                                  dhandler.action_shape[0]))
         imgs,_,_ = dhandler[0:50]
         self.assertEqual(imgs.shape,(50,dhandler.n_transitions+1,
                                      *dhandler.in_shape))
-=======
+
+
     def test_sample_displacement(self):
-        dhandler = dsprt.DspritesDataset(
+        dhandler = DspritesDataset(
             root = root,fixed_in_sampling=[0,1,2],fixed_values=[0,0,5])
         d = dhandler._sample_displacement(
             range=[-3,3],n_samples=50,dim=3,dist='uniform')
@@ -76,7 +79,6 @@
         self.assertTrue(d.min() >= low )
         # A disentangled d, at most one non zero
         self.assertTrue(((d==0).sum(axis = 1) >= dim -1).all())
->>>>>>> f8e4722a
 
 
 if __name__ == '__main__':
