#!/usr/bin/env python3
# Copyright 2021 Hamza Keurti
#
# Licensed under the Apache License, Version 2.0 (the "License");
# you may not use this file except in compliance with the License.
# You may obtain a copy of the License at
#
#    http://www.apache.org/licenses/LICENSE-2.0
#
# Unless required by applicable law or agreed to in writing, software
# distributed under the License is distributed on an "AS IS" BASIS,
# WITHOUT WARRANTIES OR CONDITIONS OF ANY KIND, either express or implied.
# See the License for the specific language governing permissions and
# limitations under the License.
#
# @title          :displacementae/networks/multistep_autoencoder.py
# @author         :Hamza Keurti
# @contact        :hkeurti@ethz.ch
# @created        :21/03/2022
# @version        :1.0
# @python_version :3.7.4

import torch
import torch.nn.functional as F

from networks.autoencoder import AutoEncoder

class MultistepAutoencoder(AutoEncoder):
    def __init__(self, encoder, decoder, grp_morphism, n_repr_units, 
                 n_transform_units, variational=True, spherical=False,
<<<<<<< HEAD
                 normalize_vector_post_act=False):        
=======
                 normalize_post_act=False,
                 reconstruct_first=False):        
>>>>>>> 62b41a11
        """
        An Autoencoder with multiple future observation prediction through 
        group representation.

        encoder, nn.Module: Encoder Network. Maps inputs to a representation 
                        vector or to parameters of a posterior distribution 
                        in the variational case. 
        decoder, nn.Module: Decoder Network. Maps a representation 
                        vector back in the input space. 
        grp_transformation, nn.Module: Maps an action to a transformation of
                        the representation space.
        variational, bool: If True, the encoder describes a distribution instead 
                        of being deterministic, defaults to True.
        spherical, bool: If True, the encoder's outputs (the location part 
                        in the variational case) is normalized.
        """
        super().__init__(encoder=encoder,decoder=decoder,
                         grp_morphism=grp_morphism, n_repr_units=n_repr_units,
                         variational=variational, spherical=spherical)
        self.n_transform_units = n_transform_units
<<<<<<< HEAD
=======
        self.normalize_post_act = normalize_post_act
        self.reconstruct_first = reconstruct_first
>>>>>>> 62b41a11

    def forward(self, x, dz):
        """
        Encodes the input image and predicts the `n_steps` following images.

        Encodes the input image `x`. Decodes each image after the ith observed 
        transition. Transitions `dz` are mapped to matrices through the 
        `grp_morphism`, matrices are applied to the obtained representation.
        """
        h = x
        if dz is None:
            n_steps = 0
        else:
            n_steps = dz.shape[1]

        n_images = n_steps
        if self.reconstruct_first:
            n_images += 1
    
        # Through encoder
        h, mu, logvar = self.encode(h)

        h_out = torch.empty(
            size=[x.shape[0]] + [n_images, self.n_repr_units],device=x.device)

        if self.n_repr_units > self.n_transform_units:
            # The part of the transformation that is not transformed 
            # is repeated for all transition steps.
            h_out[:,:,self.n_transform_units:] = \
                                    h[:,self.n_transform_units:]\
                                        .unsqueeze(1).repeat(1,n_images,1)
     
        if self.reconstruct_first:
            h_out[:,0,...] = h.clone()
        else:
            h_out[:,0,:self.n_transform_units] = self.grp_morphism.act(
                                      dz[:,0], 
                                      h[:,:self.n_transform_units])   

        # Through geometry
<<<<<<< HEAD
        for i in range(n_steps):
            if i == 0:
                # Normalize the encoder's output according to subspaces of 
                # the group representation.
                h[:,:self.n_transform_units] = \
                    self.grp_morphism.normalize_vector(h[:,:self.n_transform_units])
                
                h_out[:,i,:self.n_transform_units] = \
                    self.grp_morphism.act(dz[:,i], 
                                          h[:,:self.n_transform_units])   
            
            else:
                h_out[:,i,:self.n_transform_units] = \
                        self.grp_morphism.act(
                                dz[:,i], 
                                h_out[:,i-1,:self.n_transform_units].clone())
                                
=======
        for i in range(1,n_steps):
            h_out[:,i,:self.n_transform_units] = \
                    self.grp_morphism.act(
                            dz[:,i], 
                            h_out[:,i-1,:self.n_transform_units].clone())
 
            
            if self.spherical and self.normalize_post_act:
                h_out[:,i,:self.n_transform_units] = F.normalize(
                        h_out[:,i,:self.n_transform_units].clone(), dim=-1)
                    
>>>>>>> 62b41a11
        # Through decoder
        h_out = h_out.view(-1, self.n_repr_units)
        h_out = self.decoder(h_out)
        h_out = h_out.view(x.shape[0],n_images,*x.shape[1:])
        if self.variational:
            return h_out, mu, logvar
        else:
            return h_out, None, None

    def normalize_representation(self,z:torch.Tensor) -> torch.Tensor:
        """
        Normalize subrepresentation spaces according to the group action.

        If the group representation is a direct sum of subrepresentations,
        then each subrepresentation is normalized individually.
        """
        z_out = z
        z_out[:,:self.n_transform_units] = \
              self.grp_morphism.normalize_vector(z[:,:self.n_transform_units])
        return z_out<|MERGE_RESOLUTION|>--- conflicted
+++ resolved
@@ -28,12 +28,7 @@
 class MultistepAutoencoder(AutoEncoder):
     def __init__(self, encoder, decoder, grp_morphism, n_repr_units, 
                  n_transform_units, variational=True, spherical=False,
-<<<<<<< HEAD
-                 normalize_vector_post_act=False):        
-=======
-                 normalize_post_act=False,
                  reconstruct_first=False):        
->>>>>>> 62b41a11
         """
         An Autoencoder with multiple future observation prediction through 
         group representation.
@@ -54,11 +49,7 @@
                          grp_morphism=grp_morphism, n_repr_units=n_repr_units,
                          variational=variational, spherical=spherical)
         self.n_transform_units = n_transform_units
-<<<<<<< HEAD
-=======
-        self.normalize_post_act = normalize_post_act
         self.reconstruct_first = reconstruct_first
->>>>>>> 62b41a11
 
     def forward(self, x, dz):
         """
@@ -90,7 +81,13 @@
             h_out[:,:,self.n_transform_units:] = \
                                     h[:,self.n_transform_units:]\
                                         .unsqueeze(1).repeat(1,n_images,1)
-     
+
+
+        # Normalize the encoder's output according to subspaces of 
+        # the group representation.
+        h[:,:self.n_transform_units] = \
+            self.grp_morphism.normalize_vector(h[:,:self.n_transform_units])
+
         if self.reconstruct_first:
             h_out[:,0,...] = h.clone()
         else:
@@ -99,37 +96,12 @@
                                       h[:,:self.n_transform_units])   
 
         # Through geometry
-<<<<<<< HEAD
-        for i in range(n_steps):
-            if i == 0:
-                # Normalize the encoder's output according to subspaces of 
-                # the group representation.
-                h[:,:self.n_transform_units] = \
-                    self.grp_morphism.normalize_vector(h[:,:self.n_transform_units])
-                
-                h_out[:,i,:self.n_transform_units] = \
-                    self.grp_morphism.act(dz[:,i], 
-                                          h[:,:self.n_transform_units])   
-            
-            else:
-                h_out[:,i,:self.n_transform_units] = \
-                        self.grp_morphism.act(
-                                dz[:,i], 
-                                h_out[:,i-1,:self.n_transform_units].clone())
-                                
-=======
         for i in range(1,n_steps):
             h_out[:,i,:self.n_transform_units] = \
                     self.grp_morphism.act(
                             dz[:,i], 
                             h_out[:,i-1,:self.n_transform_units].clone())
- 
-            
-            if self.spherical and self.normalize_post_act:
-                h_out[:,i,:self.n_transform_units] = F.normalize(
-                        h_out[:,i,:self.n_transform_units].clone(), dim=-1)
-                    
->>>>>>> 62b41a11
+
         # Through decoder
         h_out = h_out.view(-1, self.n_repr_units)
         h_out = self.decoder(h_out)
