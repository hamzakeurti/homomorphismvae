--- conflicted
+++ resolved
@@ -61,7 +61,6 @@
         `grp_morphism`, matrices are applied to the obtained representation.
         """
         h = x
-<<<<<<< HEAD
         if dz is None:
             n_steps = 0
         else:
@@ -71,26 +70,16 @@
         if self.reconstruct_first:
             n_images += 1
     
-=======
-        n_steps = dz.shape[1]
-
->>>>>>> 50626743
         # Through encoder
         h, mu, logvar = self.encode(h)
         latent = h
 
-<<<<<<< HEAD
         h_out = torch.empty(
             size=[x.shape[0]] + [n_images, self.n_repr_units],device=x.device)
-=======
-        h_out = torch.zeros(
-            size=[x.shape[0]] + [n_steps, self.n_repr_units], device=x.device)
->>>>>>> 50626743
 
         if self.n_repr_units > self.n_transform_units:
             # The part of the transformation that is not transformed
             # is repeated for all transition steps.
-<<<<<<< HEAD
             h_out[:,:,self.n_transform_units:] = \
                                     h[:,self.n_transform_units:]\
                                         .unsqueeze(1).repeat(1,n_images,1)
@@ -119,42 +108,16 @@
         if self.spherical_post_action:
             h_out[...,:self.n_transform_units] =\
                  F.normalize(h_out[...,:self.n_transform_units].clone(),dim=-1)            
-=======
-            h_out[:, :, self.n_transform_units:] = \
-                                    h[:, self.n_transform_units:]\
-                                    .unsqueeze(1).repeat(1, n_steps, 1)
-        # Through geometry
-        for i in range(n_steps):
-            if i == 0:
-                h_out[:, i, :self.n_transform_units] += \
-                    self.grp_morphism.act(
-                        dz[:, i],
-                        h[:, :self.n_transform_units])
-            else:
-                h_out[:, i, :self.n_transform_units] += \
-                    self.grp_morphism.act(
-                        dz[:, i],
-                        h_out[:, i-1, :self.n_transform_units].clone())
-
-            if self.spherical and self.normalize_post_act:
-                h_out[:, i, :self.n_transform_units] = F.normalize(
-                        h_out[:, i, :self.n_transform_units].clone(), dim=-1)
->>>>>>> 50626743
 
         # Through decoder
         latent_hat = h_out
         h_out = h_out.view(-1, self.n_repr_units)
         h_out = self.decoder(h_out)
-<<<<<<< HEAD
         h_out = h_out.view(x.shape[0],n_images,*x.shape[1:])
-=======
-        h_out = h_out.view(x.shape[0], n_steps, *x.shape[1:])
->>>>>>> 50626743
         if self.variational:
             return h_out, latent, latent_hat, mu, logvar
         else:
-<<<<<<< HEAD
-            return h_out, None, None
+            return h_out, latent, latent_hat, None, None
 
     def normalize_representation(self,z:torch.Tensor) -> torch.Tensor:
         """
@@ -166,7 +129,4 @@
         z_out = z
         z_out[:,:self.n_transform_units] = \
               self.grp_morphism.normalize_vector(z[:,:self.n_transform_units])
-        return z_out
-=======
-            return h_out, latent, latent_hat, None, None
->>>>>>> 50626743
+        return z_out