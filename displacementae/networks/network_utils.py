#!/usr/bin/env python3
# Copyright 2021 Hamza Keurti
#
# Licensed under the Apache License, Version 2.0 (the "License");
# you may not use this file except in compliance with the License.
# You may obtain a copy of the License at
#
#    http://www.apache.org/licenses/LICENSE-2.0
#
# Unless required by applicable law or agreed to in writing, software
# distributed under the License is distributed on an "AS IS" BASIS,
# WITHOUT WARRANTIES OR CONDITIONS OF ANY KIND, either express or implied.
# See the License for the specific language governing permissions and
# limitations under the License.
#
# @title          :displacementae/networks/network_utils.py
# @author         :Hamza Keurti
# @contact        :hkeurti@ethz.ch
# @created        :12/11/2021
# @version        :1.0
# @python_version :3.7.4

from argparse import Namespace
from os import error
import torch
from data.transition_dataset import TransitionDataset

from networks.cnn import CNN
from networks.transposedcnn import TransposedCNN 
import grouprepr.blockrots.orthogonal as orth
import utils.misc as misc
from networks.autoencoder import AutoEncoder
from networks.multistep_autoencoder import MultistepAutoencoder
from grouprepr.block_mlp_representation import BlockMLPRepresentation
from grouprepr.group_representation import GroupRepresentation
from grouprepr.prodrepr.action_lookup import ActionLookup
from grouprepr.representation_utils import Representation
from grouprepr.lookup_representation import LookupRepresentation
from grouprepr.block_lookup_representation import BlockLookupRepresentation
from grouprepr.trivial_representation import TrivialRepresentation
from grouprepr.mlp_representation import MLPRepresentation


AUTOENCODER = 'autoencoder'



def setup_network(config, dhandler, device, mode=AUTOENCODER, 
                  representation=Representation.BLOCK_ROTS):
    if mode==AUTOENCODER:
        return setup_autoencoder_network(config, dhandler, device, 
                                         representation)
    elif mode=='homomorphism':
        return setup_multistep_autoencoder(config, dhandler, device, 
                                           representation)
    else:
        raise NotImplementedError

def setup_encoder_decoder(config, dhandler, device, repr_units):
    in_channels, shape_in = dhandler.in_shape[0], dhandler.in_shape[1:]
    conv_channels = [in_channels] + misc.str_to_ints(config.conv_channels)
    
    kernel_sizes = misc.str_to_ints(config.kernel_sizes)
    strides = misc.str_to_ints(config.strides)
    if len(kernel_sizes) == 1:
        kernel_sizes = kernel_sizes[0]
    if len(strides) == 1:
        strides = strides[0]
    
    if isinstance(strides,list):
        trans_strides = strides[::-1]
    else:
        trans_strides = strides

    if isinstance(kernel_sizes, list):
        trans_kernel = kernel_sizes[::-1]
    else:
        trans_kernel = kernel_sizes
    
    lin_channels = misc.str_to_ints(config.lin_channels)
    if config.net_act=='relu':
        act_fn = torch.relu
    elif config.net_act=='sigmoid':
        act_fn = torch.sigmoid
    elif config.net_act=='tanh':
        act_fn = torch.tanh
    else:
        act_fn = None

    variational = config.variational
    if variational and config.beta is None:
        config.beta = 1.

    # if variational, encoder outputs mean and logvar
    encoder_outputs = (1 + variational ) * repr_units 
    encoder = CNN(shape_in=shape_in, kernel_sizes=kernel_sizes, 
        strides=strides, conv_channels=conv_channels,
        linear_channels=lin_channels+[encoder_outputs],
        use_bias=True, activation_fn=act_fn).to(device)
    
    decoder = TransposedCNN(shape_out=shape_in, kernel_sizes=trans_kernel,
        strides=trans_strides, conv_channels=conv_channels[::-1],
        linear_channels=[repr_units]+lin_channels[::-1],
        use_bias=True, activation_fn=act_fn).to(device)
    
    return encoder, decoder


def setup_grp_morphism(config:Namespace, dhandler:TransitionDataset, 
                       device:str, 
                       representation) -> GroupRepresentation:
    """
    Sets up the group morphism module which converts input actions to 
    """
    
    if representation == Representation.BLOCK_ROTS: 
        if not hasattr(config,'specified_grp_step'):
            specified_step = 0
        else:
            specified_step = misc.str_to_floats(config.specified_grp_step)
            if len(specified_step) == 0 and not config.learn_geometry:
                raise ValueError
            if len(specified_step) == 1:
                specified_step = specified_step[0]

        grp_morphism = orth.OrthogonalMatrix(
            dim_representation=dhandler.action_shape[0] * 2,device=device, 
            learn_params=config.learn_geometry, 
            specified_step=specified_step).to(device)
    
    elif representation == Representation.BLOCK_MLP:
        dims = misc.str_to_ints(config.dims)
        hidden_units = misc.str_to_ints(config.group_hidden_units)
        grp_morphism = BlockMLPRepresentation(
                n_action_units=dhandler.action_shape[0],
                dim_representation=sum(dims),
                dims=dims,
                hidden_units=hidden_units,
                device=device,
                normalize_subrepresentations=config.normalize_subrepresentations).to(device)
   
    elif representation == Representation.MLP:
        hidden_units = misc.str_to_ints(config.group_hidden_units)
        grp_morphism = MLPRepresentation(
                n_action_units=dhandler.action_shape[0],
                dim_representation=config.dim,
                hidden_units=hidden_units,device=device, 
                normalize=config.normalize).to(device)
    
    elif representation == Representation.PROD_ROTS_LOOKUP:
        grp_morphism = ActionLookup(
                n_action_units=dhandler.n_actions,
                dim_representation=config.dim,
                repr_loss_on=True,
                repr_loss_weight=config.grp_loss_weight,
                device=device).to(device)
  
    elif representation == Representation.LOOKUP:
        grp_morphism = LookupRepresentation(
                n_actions=dhandler.n_actions,
                dim_representation=config.dim,
                device=device,
                normalize=config.normalize).to(device)
   
    elif representation == Representation.BLOCK_LOOKUP:
        dims = misc.str_to_ints(config.dims)
        grp_morphism = BlockLookupRepresentation(
                n_actions=dhandler.n_actions,
                dims=dims,
                dim_representation=sum(dims),
                device=device,
                normalize_subrepresentations=config.normalize_subrepresentations).to(device)
 
    elif representation == Representation.TRIVIAL:
        grp_morphism = TrivialRepresentation(
                dim_representation=config.dim,
                device=device).to(device)


    else:
        raise NotImplementedError(
                f'Representation {representation} is not implemented.')
    return grp_morphism
        

def setup_autoencoder_network(config, dhandler, device, representation):
    """
    Sets up an autoencoder with a geometric transformation of the latent
    units.
    
    The autoencoder consists of a contracting path, 
    a geometric transformation of the latent space and
    an expanding path back into the input space.

    Args:
        config (Namespace): configuration of the experiment, obtained 
                            from cli.
        dhandler (dataset): Handler for dataset.
        device (str): indicates device where parameters are stored.
        representation (str): Indicates which group representation to use for the 
                    observed actions.
                    if 'block_repr': group representation is block 
                    diagonal 2D rotation matrices.
    """
    grp_morphism = setup_grp_morphism(config, device=device, dhandler=dhandler,
                                      representation=representation)
    
    dim_representation = grp_morphism.dim_representation
    n_free_units = config.n_free_units
    repr_units =  dim_representation + n_free_units
    
    encoder, decoder = setup_encoder_decoder(config, dhandler, device, 
                                             repr_units)

    autoencoder = AutoEncoder(
        encoder=encoder,decoder=decoder, grp_morphism=grp_morphism,
        variational=config.variational, n_repr_units=repr_units, 
        intervene=config.intervene, spherical=config.spherical)
    return autoencoder



def setup_multistep_autoencoder(config, dhandler, device, representation):
    grp_morphism = setup_grp_morphism(config, device=device, dhandler=dhandler,
                                      representation=representation)
    
    dim_representation = grp_morphism.dim_representation
    n_free_units = config.n_free_units
    repr_units =  dim_representation + n_free_units
    
    encoder, decoder = setup_encoder_decoder(config, dhandler, device, 
                                             repr_units)
                                      
    autoencoder = MultistepAutoencoder(
                        encoder=encoder, decoder=decoder, 
                        grp_morphism=grp_morphism,
                        variational=config.variational, 
                        n_repr_units=repr_units, 
                        n_transform_units = dim_representation,
<<<<<<< HEAD
                        spherical=config.spherical)
=======
                        spherical=config.spherical,
                        normalize_post_act=config.normalize_post_act,
                        reconstruct_first=config.reconstruct_first)

>>>>>>> 62b41a11

    return autoencoder<|MERGE_RESOLUTION|>--- conflicted
+++ resolved
@@ -237,13 +237,8 @@
                         variational=config.variational, 
                         n_repr_units=repr_units, 
                         n_transform_units = dim_representation,
-<<<<<<< HEAD
-                        spherical=config.spherical)
-=======
                         spherical=config.spherical,
-                        normalize_post_act=config.normalize_post_act,
                         reconstruct_first=config.reconstruct_first)
 
->>>>>>> 62b41a11
 
     return autoencoder