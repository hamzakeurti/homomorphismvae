#!/usr/bin/env python3
# Copyright 2021 Hamza Keurti
#
# Licensed under the Apache License, Version 2.0 (the "License");
# you may not use this file except in compliance with the License.
# You may obtain a copy of the License at
#
#    http://www.apache.org/licenses/LICENSE-2.0
#
# Unless required by applicable law or agreed to in writing, software
# distributed under the License is distributed on an "AS IS" BASIS,
# WITHOUT WARRANTIES OR CONDITIONS OF ANY KIND, either express or implied.
# See the License for the specific language governing permissions and
# limitations under the License.
#
# @title          :displacementae/networks/network_utils.py
# @author         :Hamza Keurti
# @contact        :hkeurti@ethz.ch
# @created        :12/11/2021
# @version        :1.0
# @python_version :3.7.4

from argparse import Namespace
from os import error
import torch
from data.transition_dataset import TransitionDataset

from networks.cnn import CNN
from networks.transposedcnn import TransposedCNN 
import grouprepr.blockrots.orthogonal as orth
import utils.misc as misc
from networks.autoencoder import AutoEncoder
from networks.multistep_autoencoder import MultistepAutoencoder
from grouprepr.block_mlp_representation import BlockMLPRepresentation
from grouprepr.group_representation import GroupRepresentation
from grouprepr.prodrepr.action_lookup import ActionLookup
from grouprepr.representation_utils import Representation
from grouprepr.lookup_representation import LookupRepresentation
from grouprepr.block_lookup_representation import BlockLookupRepresentation
from grouprepr.trivial_representation import TrivialRepresentation
from grouprepr.mlp_representation import MLPRepresentation


AUTOENCODER = 'autoencoder'



def setup_network(config, dhandler, device, mode=AUTOENCODER, 
                  representation=Representation.BLOCK_ROTS):
    if mode==AUTOENCODER:
        return setup_autoencoder_network(config, dhandler, device, 
                                         representation)
    elif mode=='homomorphism':
        return setup_multistep_autoencoder(config, dhandler, device, 
                                           representation)
    else:
        raise NotImplementedError

def setup_encoder_decoder(config, dhandler, device, repr_units):
    in_channels, shape_in = dhandler.in_shape[0], dhandler.in_shape[1:]
    conv_channels = [in_channels] + misc.str_to_ints(config.conv_channels)
    
    kernel_sizes = misc.str_to_ints(config.kernel_sizes)
    strides = misc.str_to_ints(config.strides)
    if len(kernel_sizes) == 1:
        kernel_sizes = kernel_sizes[0]
    if len(strides) == 1:
        strides = strides[0]
    
    if isinstance(strides,list):
        trans_strides = strides[::-1]
    else:
        trans_strides = strides

    if isinstance(kernel_sizes, list):
        trans_kernel = kernel_sizes[::-1]
    else:
        trans_kernel = kernel_sizes
    
    lin_channels = misc.str_to_ints(config.lin_channels)
    if config.net_act=='relu':
        act_fn = torch.relu
    elif config.net_act=='sigmoid':
        act_fn = torch.sigmoid
    elif config.net_act=='tanh':
        act_fn = torch.tanh
    else:
        act_fn = None

    variational = config.variational
    if variational and config.beta is None:
        config.beta = 1.

    # if variational, encoder outputs mean and logvar
    encoder_outputs = (1 + variational ) * repr_units 
    encoder = CNN(shape_in=shape_in, kernel_sizes=kernel_sizes, 
        strides=strides, conv_channels=conv_channels,
        linear_channels=lin_channels+[encoder_outputs],
        use_bias=True, activation_fn=act_fn).to(device)
    
    decoder = TransposedCNN(shape_out=shape_in, kernel_sizes=trans_kernel,
        strides=trans_strides, conv_channels=conv_channels[::-1],
        linear_channels=[repr_units]+lin_channels[::-1],
        use_bias=True, activation_fn=act_fn).to(device)
    
    return encoder, decoder


def setup_grp_morphism(config:Namespace, dhandler:TransitionDataset, 
                       device:str, 
                       representation) -> GroupRepresentation:
    """
    Sets up the group morphism module which converts input actions to 
    """
    
    if representation == Representation.BLOCK_ROTS: 
        if not hasattr(config,'specified_grp_step'):
            specified_step = 0
        else:
            specified_step = misc.str_to_floats(config.specified_grp_step)
            if len(specified_step) == 0 and not config.learn_geometry:
                raise ValueError
            if len(specified_step) == 1:
                specified_step = specified_step[0]

        grp_morphism = orth.OrthogonalMatrix(
            dim_representation=dhandler.action_shape[0] * 2,device=device, 
            learn_params=config.learn_geometry, 
            specified_step=specified_step).to(device)
    
    elif representation == Representation.BLOCK_MLP:
        dims = misc.str_to_ints(config.dims)
        hidden_units = misc.str_to_ints(config.group_hidden_units)
        grp_morphism = BlockMLPRepresentation(
                n_action_units=dhandler.action_shape[0],
                dim_representation=sum(dims),
                dims=dims,
                hidden_units=hidden_units,
                device=device,
                normalize_subrepresentations=config.normalize_subrepresentations,
                normalize_post_action=config.normalize_post_action,).to(device)
   
    elif representation == Representation.MLP:
        hidden_units = misc.str_to_ints(config.group_hidden_units)
        grp_morphism = MLPRepresentation(
                n_action_units=dhandler.action_shape[0],
                dim_representation=config.dim,
<<<<<<< HEAD
                hidden_units=hidden_units,
                device=device).to(device)
=======
                hidden_units=hidden_units,device=device, 
                normalize=config.normalize,
                normalize_post_action=config.normalize_post_action,).to(device)
    
>>>>>>> 32e3a992
    elif representation == Representation.PROD_ROTS_LOOKUP:
        grp_morphism = ActionLookup(
                n_action_units=dhandler.n_actions,
                dim_representation=config.dim,
                device=device).to(device)
  
    elif representation == Representation.LOOKUP:
        grp_morphism = LookupRepresentation(
                n_actions=dhandler.n_actions,
                dim_representation=config.dim,
                device=device,
                normalize=config.normalize,
                normalize_post_action=config.normalize_post_action,).to(device)
   
    elif representation == Representation.BLOCK_LOOKUP:
        dims = misc.str_to_ints(config.dims)
        grp_morphism = BlockLookupRepresentation(
                n_actions=dhandler.n_actions,
                dims=dims,
                dim_representation=sum(dims),
<<<<<<< HEAD
                device=device,).to(device)
=======
                device=device,
                normalize_subrepresentations=config.normalize_subrepresentations,
                normalize_post_action=config.normalize_post_action,
                ).to(device)
 
>>>>>>> 32e3a992
    elif representation == Representation.TRIVIAL:
        grp_morphism = TrivialRepresentation(
                dim_representation=config.dim,
                device=device).to(device)

    else:
        raise NotImplementedError(
                f'Representation {representation} is not implemented.')
    return grp_morphism
        

def setup_autoencoder_network(config, dhandler, device, representation):
    """
    Sets up an autoencoder with a geometric transformation of the latent
    units.
    
    The autoencoder consists of a contracting path, 
    a geometric transformation of the latent space and
    an expanding path back into the input space.

    Args:
        config (Namespace): configuration of the experiment, obtained 
                            from cli.
        dhandler (dataset): Handler for dataset.
        device (str): indicates device where parameters are stored.
        representation (str): Indicates which group representation to use for the 
                    observed actions.
                    if 'block_repr': group representation is block 
                    diagonal 2D rotation matrices.
    """
    grp_morphism = setup_grp_morphism(config, device=device, dhandler=dhandler,
                                      representation=representation)
    
    dim_representation = grp_morphism.dim_representation
    n_free_units = config.n_free_units
    repr_units =  dim_representation + n_free_units
    
    encoder, decoder = setup_encoder_decoder(config, dhandler, device, 
                                             repr_units)

    autoencoder = AutoEncoder(
        encoder=encoder,decoder=decoder, grp_morphism=grp_morphism,
        variational=config.variational, n_repr_units=repr_units, 
        intervene=config.intervene, spherical=config.spherical)
    return autoencoder



def setup_multistep_autoencoder(config, dhandler, device, representation):
    grp_morphism = setup_grp_morphism(config, device=device, dhandler=dhandler,
                                      representation=representation)
    
    dim_representation = grp_morphism.dim_representation
    n_free_units = config.n_free_units
    repr_units =  dim_representation + n_free_units
    
    encoder, decoder = setup_encoder_decoder(config, dhandler, device, 
                                             repr_units)
                                      
    autoencoder = MultistepAutoencoder(
                        encoder=encoder, decoder=decoder, 
                        grp_morphism=grp_morphism,
                        variational=config.variational, 
                        n_repr_units=repr_units, 
                        n_transform_units = dim_representation,
                        spherical=config.spherical,
                        spherical_post_action=config.spherical_post_action,
                        reconstruct_first=config.reconstruct_first)


    return autoencoder<|MERGE_RESOLUTION|>--- conflicted
+++ resolved
@@ -145,15 +145,10 @@
         grp_morphism = MLPRepresentation(
                 n_action_units=dhandler.action_shape[0],
                 dim_representation=config.dim,
-<<<<<<< HEAD
-                hidden_units=hidden_units,
-                device=device).to(device)
-=======
                 hidden_units=hidden_units,device=device, 
                 normalize=config.normalize,
                 normalize_post_action=config.normalize_post_action,).to(device)
     
->>>>>>> 32e3a992
     elif representation == Representation.PROD_ROTS_LOOKUP:
         grp_morphism = ActionLookup(
                 n_action_units=dhandler.n_actions,
@@ -174,15 +169,11 @@
                 n_actions=dhandler.n_actions,
                 dims=dims,
                 dim_representation=sum(dims),
-<<<<<<< HEAD
-                device=device,).to(device)
-=======
                 device=device,
                 normalize_subrepresentations=config.normalize_subrepresentations,
                 normalize_post_action=config.normalize_post_action,
                 ).to(device)
  
->>>>>>> 32e3a992
     elif representation == Representation.TRIVIAL:
         grp_morphism = TrivialRepresentation(
                 dim_representation=config.dim,
