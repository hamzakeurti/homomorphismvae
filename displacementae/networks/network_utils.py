--- conflicted
+++ resolved
@@ -30,28 +30,20 @@
 from networks.transposedcnn import TransposedCNN 
 import grouprepr.blockrots.orthogonal as orth
 import utils.misc as misc
-<<<<<<< HEAD
 from networks.autoencoder import AutoEncoder
 from networks.multistep_autoencoder import MultistepAutoencoder
 from grouprepr.block_mlp_representation import BlockMLPRepresentation
 from grouprepr.group_representation import GroupRepresentation
-
-BLOCK_MLP_REPR = 'block_mlp_repr'
-MLP_REPR = 'mlp_repr'
-BLOCK_ROTS_REPR = 'block_rots_repr'
-
-=======
-import networks.autoencoder as ae
-import networks.autoencoder_prodrep as aeprod
-
-BLOCK_REPR = 'blockrepr'
-PROD_REPR = 'prodrepr'
->>>>>>> f8e4722a
+from grouprepr.prodrepr.action_lookup import ActionLookup
+from grouprepr.representation_utils import Representation
+
+
 AUTOENCODER = 'autoencoder'
 
 
+
 def setup_network(config, dhandler, device, mode=AUTOENCODER, 
-                  representation=BLOCK_ROTS_REPR):
+                  representation=Representation.BLOCK_ROTS):
     if mode==AUTOENCODER:
         return setup_autoencoder_network(config, dhandler, device, 
                                          representation)
@@ -61,27 +53,7 @@
     else:
         raise NotImplementedError
 
-<<<<<<< HEAD
 def setup_encoder_decoder(config, dhandler, device, repr_units):
-=======
-def setup_autoencoder_network(config, dhandler, device, repr):
-    """
-    Sets up an autoencoder with a geometric transformation of the latent units.
-    
-    The autoencoder consists of a contracting path, 
-    a geometric transformation of the latent space and
-    an expanding path back into the input space.
-
-    Args:
-        config (Namespace): configuration of the experiment, obtained from cli.
-        dhandler (dataset): Handler for dataset.
-        device (str): indicates device where parameters are stored.
-        repr (str): Indicates which group representation to use for the 
-                    observed actions. in ['block_repr','prod_repr']
-                    if 'block_repr': group representation is block diagonal 
-                        2D rotation matrices.
-    """
->>>>>>> f8e4722a
     in_channels, shape_in = dhandler.in_shape[0], dhandler.in_shape[1:]
     conv_channels = [in_channels] + misc.str_to_ints(config.conv_channels)
     
@@ -102,18 +74,6 @@
     else:
         trans_kernel = kernel_sizes
     
-<<<<<<< HEAD
-=======
-    n_free_units = config.n_free_units
-
-    if repr == BLOCK_REPR:
-        transformed_units = dhandler.action_shape[0] * 2
-    elif repr == PROD_REPR:
-        transformed_units = config.repr_dim
-
-    repr_units =  transformed_units + n_free_units
-
->>>>>>> f8e4722a
     lin_channels = misc.str_to_ints(config.lin_channels)
     if config.net_act=='relu':
         act_fn = torch.relu
@@ -140,7 +100,6 @@
         linear_channels=[repr_units]+lin_channels[::-1],
         use_bias=True, activation_fn=act_fn).to(device)
     
-<<<<<<< HEAD
     return encoder, decoder
 
 
@@ -151,7 +110,7 @@
     Sets up the group morphism module which converts input actions to 
     """
     
-    if representation == BLOCK_ROTS_REPR: 
+    if representation == Representation.BLOCK_ROTS: 
         if not hasattr(config,'specified_grp_step'):
             specified_step = 0
         else:
@@ -165,7 +124,7 @@
             dim_representation=dhandler.action_shape[0] * 2,device=device, 
             learn_params=config.learn_geometry, 
             specified_step=specified_step).to(device)
-    elif representation == BLOCK_MLP_REPR:
+    elif representation == Representation.BLOCK_MLP:
         dims = misc.str_to_ints(config.dims)
         hidden_units = misc.str_to_ints(config.group_hidden_units)
         grp_morphism = BlockMLPRepresentation(
@@ -173,34 +132,19 @@
                 dim_representation=sum(dims),
                 dims=dims,
                 hidden_units=hidden_units)
-    elif representation == MLP_REPR:
+    elif representation == Representation.MLP:
         hidden_units = misc.str_to_ints(config.group_hidden_units)
         grp_morphism = MLPRepresentation(
                 n_action_units=dhandler.action_shape[0],
                 dim_representation=config.dim,
                 hidden_units=hidden_units)
-=======
-    if repr == BLOCK_REPR:
-        orthogonal_matrix = orth.OrthogonalMatrix(
-            transformation=orth.OrthogonalMatrix.BLOCKS, 
-            n_units=transformed_units, device=device, 
-            learn_params=config.learn_geometry).to(device)
-        
-        autoencoder = ae.AutoEncoder(
-            encoder=encoder,decoder=decoder, 
-            grp_transformation=orthogonal_matrix,
-            variational=variational,specified_step=specified_step, 
-            n_repr_units=repr_units, intervene=config.intervene, 
-            spherical=config.spherical)
-    elif repr == PROD_REPR:
-        autoencoder = aeprod.AutoencoderProdrep(encoder=encoder,decoder=decoder,
-                n_actions=dhandler.n_actions,
-                n_repr_units=repr_units, n_transform_units=transformed_units,
-                variational=variational,device = device, 
-                spherical=config.spherical).to(device)
-
-        
->>>>>>> f8e4722a
+    elif representation == Representation.PROD_ROTS_LOOKUP:
+        grp_morphism = ActionLookup(
+                n_action_units=dhandler.n_actions,
+                dim_representation=config.dim,
+                repr_loss_on=True,
+                repr_loss_weight=config.grp_loss_weight)
+
     else:
         raise NotImplementedError(
                 f'Representation {representation} is not implemented.')
