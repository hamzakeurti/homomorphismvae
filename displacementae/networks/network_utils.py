#!/usr/bin/env python3
# Copyright 2021 Hamza Keurti
#
# Licensed under the Apache License, Version 2.0 (the "License");
# you may not use this file except in compliance with the License.
# You may obtain a copy of the License at
#
#    http://www.apache.org/licenses/LICENSE-2.0
#
# Unless required by applicable law or agreed to in writing, software
# distributed under the License is distributed on an "AS IS" BASIS,
# WITHOUT WARRANTIES OR CONDITIONS OF ANY KIND, either express or implied.
# See the License for the specific language governing permissions and
# limitations under the License.
#
# @title          :displacementae/networks/network_utils.py
# @author         :Hamza Keurti
# @contact        :hkeurti@ethz.ch
# @created        :12/11/2021
# @version        :1.0
# @python_version :3.7.4

from argparse import Namespace
from os import error
import torch
from data.transition_dataset import TransitionDataset

from networks.cnn import CNN
from networks.transposedcnn import TransposedCNN 
import grouprepr.blockrots.orthogonal as orth
import utils.misc as misc
from networks.autoencoder import AutoEncoder
from networks.multistep_autoencoder import MultistepAutoencoder
from grouprepr.block_mlp_representation import BlockMLPRepresentation
from grouprepr.group_representation import GroupRepresentation
from grouprepr.prodrepr.action_lookup import ActionLookup
from grouprepr.representation_utils import Representation
from grouprepr.lookup_representation import LookupRepresentation
from grouprepr.block_lookup_representation import BlockLookupRepresentation
<<<<<<< HEAD
from grouprepr.trivial_representation import TrivialRepresentation
from grouprepr.mlp_representation import MLPRepresentation
=======
from grouprepr.unstructured_representation import UnstructuredRepresentation
>>>>>>> 50626743


AUTOENCODER = 'autoencoder'


def setup_network(config, dhandler, device, mode=AUTOENCODER,
                  representation=Representation.BLOCK_ROTS):
    if mode == AUTOENCODER:
        return setup_autoencoder_network(config, dhandler, device,
                                         representation)
    elif mode == 'homomorphism':
        return setup_multistep_autoencoder(config, dhandler, device,
                                           representation)
    elif mode == 'trajectory':
        return setup_multistep_autoencoder(config, dhandler[0], device,
                                           representation)
    else:
        raise NotImplementedError


def setup_encoder_decoder(config, dhandler, device, repr_units):
    in_channels, shape_in = dhandler.in_shape[0], dhandler.in_shape[1:]
    conv_channels = [in_channels] + misc.str_to_ints(config.conv_channels)

    kernel_sizes = misc.str_to_ints(config.kernel_sizes)
    strides = misc.str_to_ints(config.strides)
    if len(kernel_sizes) == 1:
        kernel_sizes = kernel_sizes[0]
    if len(strides) == 1:
        strides = strides[0]

    if isinstance(strides, list):
        trans_strides = strides[::-1]
    else:
        trans_strides = strides

    if isinstance(kernel_sizes, list):
        trans_kernel = kernel_sizes[::-1]
    else:
        trans_kernel = kernel_sizes

    lin_channels = misc.str_to_ints(config.lin_channels)
    if config.net_act == 'relu':
        act_fn = torch.relu
    elif config.net_act == 'sigmoid':
        act_fn = torch.sigmoid
    elif config.net_act == 'tanh':
        act_fn = torch.tanh
    else:
        act_fn = None

    variational = config.variational
    if variational and config.beta is None:
        config.beta = 1.

    # if variational, encoder outputs mean and logvar
    encoder_outputs = (1 + variational) * repr_units
    encoder = CNN(shape_in=shape_in, kernel_sizes=kernel_sizes,
        strides=strides, conv_channels=conv_channels,
        linear_channels=lin_channels+[encoder_outputs],
        use_bias=True, activation_fn=act_fn).to(device)

    decoder = TransposedCNN(shape_out=shape_in, kernel_sizes=trans_kernel,
        strides=trans_strides, conv_channels=conv_channels[::-1],
        linear_channels=[repr_units]+lin_channels[::-1],
        use_bias=True, activation_fn=act_fn).to(device)

    return encoder, decoder


def setup_grp_morphism(config: Namespace, dhandler: TransitionDataset,
                       device: str,
                       representation) -> GroupRepresentation:
    """
    Sets up the group morphism module which converts input actions to
    """

    if representation == Representation.BLOCK_ROTS:
        if not hasattr(config, 'specified_grp_step'):
            specified_step = 0
        else:
            specified_step = misc.str_to_floats(config.specified_grp_step)
            if len(specified_step) == 0 and not config.learn_geometry:
                raise ValueError
            if len(specified_step) == 1:
                specified_step = specified_step[0]

        grp_morphism = orth.OrthogonalMatrix(
            dim_representation=dhandler.action_shape[0] * 2, device=device,
            learn_params=config.learn_geometry,
            specified_step=specified_step).to(device)
    
    elif representation == Representation.BLOCK_MLP:
        dims = misc.str_to_ints(config.dims)
        hidden_units = misc.str_to_ints(config.group_hidden_units)
        grp_morphism = BlockMLPRepresentation(
                n_action_units=dhandler.action_shape[0],
                dim_representation=sum(dims),
                dims=dims,
                hidden_units=hidden_units,
                device=device,
                normalize_subrepresentations=config.normalize_subrepresentations,
                normalize_post_action=config.normalize_post_action,).to(device)
   
    elif representation == Representation.MLP:
        hidden_units = misc.str_to_ints(config.group_hidden_units)
        grp_morphism = MLPRepresentation(
                n_action_units=dhandler.action_shape[0],
                dim_representation=config.dim,
<<<<<<< HEAD
                hidden_units=hidden_units,device=device, 
                normalize=config.normalize,
                normalize_post_action=config.normalize_post_action,).to(device)
    
=======
                hidden_units=hidden_units, device=device).to(device)
>>>>>>> 50626743
    elif representation == Representation.PROD_ROTS_LOOKUP:
        grp_morphism = ActionLookup(
                n_action_units=dhandler.n_actions,
                dim_representation=config.dim,
                repr_loss_on=True,
                repr_loss_weight=config.grp_loss_weight,
                device=device).to(device)
  
    elif representation == Representation.LOOKUP:
        grp_morphism = LookupRepresentation(
                n_actions=dhandler.n_actions,
                dim_representation=config.dim,
                device=device,
                normalize=config.normalize,
                normalize_post_action=config.normalize_post_action,).to(device)
   
    elif representation == Representation.BLOCK_LOOKUP:
        dims = misc.str_to_ints(config.dims)
        grp_morphism = BlockLookupRepresentation(
                n_actions=dhandler.n_actions,
                dims=dims,
                dim_representation=sum(dims),
                device=device,
                normalize_subrepresentations=config.normalize_subrepresentations,
                normalize_post_action=config.normalize_post_action,
                ).to(device)
 
    elif representation == Representation.TRIVIAL:
        grp_morphism = TrivialRepresentation(
                dim_representation=config.dim,
                device=device).to(device)
    elif representation == Representation.UNSTRUCTURED:
        grp_morphism = UnstructuredRepresentation(
                n_action_units=dhandler.n_actions,
                dim_representation=config.dim,
                device=device).to(device)
    else:
        raise NotImplementedError(
                f'Representation {representation} is not implemented.')
    return grp_morphism


def setup_autoencoder_network(config, dhandler, device, representation):
    """
    Sets up an autoencoder with a geometric transformation of the latent
    units.

    The autoencoder consists of a contracting path,
    a geometric transformation of the latent space and
    an expanding path back into the input space.

    Args:
        config (Namespace): configuration of the experiment, obtained
                            from cli.
        dhandler (dataset): Handler for dataset.
        device (str): indicates device where parameters are stored.
        representation (str): Indicates which group representation to use for the
                    observed actions.
                    if 'block_repr': group representation is block
                    diagonal 2D rotation matrices.
    """
<<<<<<< HEAD
=======

    # a 2D representation space for each action unit
    # TODO should be specified by user

>>>>>>> 50626743
    grp_morphism = setup_grp_morphism(config, device=device, dhandler=dhandler,
                                      representation=representation)

    dim_representation = grp_morphism.dim_representation
    n_free_units = config.n_free_units
    repr_units = dim_representation + n_free_units

    encoder, decoder = setup_encoder_decoder(config, dhandler, device,
                                             repr_units)

    autoencoder = AutoEncoder(
        encoder=encoder,decoder=decoder, grp_morphism=grp_morphism,
        variational=config.variational, n_repr_units=repr_units, 
        intervene=config.intervene, spherical=config.spherical)
    return autoencoder


def setup_multistep_autoencoder(config, dhandler, device, representation):
    grp_morphism = setup_grp_morphism(config, device=device, dhandler=dhandler,
                                      representation=representation)

    dim_representation = grp_morphism.dim_representation
    n_free_units = config.n_free_units
    repr_units = dim_representation + n_free_units

    encoder, decoder = setup_encoder_decoder(config, dhandler, device,
                                             repr_units)

    autoencoder = MultistepAutoencoder(
                        encoder=encoder, decoder=decoder,
                        grp_morphism=grp_morphism,
                        variational=config.variational,
                        n_repr_units=repr_units,
                        n_transform_units=dim_representation,
                        spherical=config.spherical,
                        spherical_post_action=config.spherical_post_action,
                        reconstruct_first=config.reconstruct_first)

    return autoencoder<|MERGE_RESOLUTION|>--- conflicted
+++ resolved
@@ -37,12 +37,9 @@
 from grouprepr.representation_utils import Representation
 from grouprepr.lookup_representation import LookupRepresentation
 from grouprepr.block_lookup_representation import BlockLookupRepresentation
-<<<<<<< HEAD
 from grouprepr.trivial_representation import TrivialRepresentation
 from grouprepr.mlp_representation import MLPRepresentation
-=======
 from grouprepr.unstructured_representation import UnstructuredRepresentation
->>>>>>> 50626743
 
 
 AUTOENCODER = 'autoencoder'
@@ -152,14 +149,10 @@
         grp_morphism = MLPRepresentation(
                 n_action_units=dhandler.action_shape[0],
                 dim_representation=config.dim,
-<<<<<<< HEAD
                 hidden_units=hidden_units,device=device, 
                 normalize=config.normalize,
                 normalize_post_action=config.normalize_post_action,).to(device)
     
-=======
-                hidden_units=hidden_units, device=device).to(device)
->>>>>>> 50626743
     elif representation == Representation.PROD_ROTS_LOOKUP:
         grp_morphism = ActionLookup(
                 n_action_units=dhandler.n_actions,
@@ -221,13 +214,6 @@
                     if 'block_repr': group representation is block
                     diagonal 2D rotation matrices.
     """
-<<<<<<< HEAD
-=======
-
-    # a 2D representation space for each action unit
-    # TODO should be specified by user
-
->>>>>>> 50626743
     grp_morphism = setup_grp_morphism(config, device=device, dhandler=dhandler,
                                       representation=representation)
 
