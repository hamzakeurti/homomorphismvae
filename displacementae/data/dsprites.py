#!/usr/bin/env python3
# Copyright 2021 Hamza Keurti
#
# Licensed under the Apache License, Version 2.0 (the "License");
# you may not use this file except in compliance with the License.
# You may obtain a copy of the License at
#
#    http://www.apache.org/licenses/LICENSE-2.0
#
# Unless required by applicable law or agreed to in writing, software
# distributed under the License is distributed on an "AS IS" BASIS,
# WITHOUT WARRANTIES OR CONDITIONS OF ANY KIND, either express or implied.
# See the License for the specific language governing permissions and
# limitations under the License.
#
# @title          :displacementae/data/dsprites.py
# @author         :Hamza Keurti
# @contact        :hkeurti@ethz.ch
# @created        :10/11/2021
# @version        :1.0
# @python_version :3.7.4
"""
Dataset of simple shapes in different positions.
^^^^^^^^^^^^^^^^^^^^^^^^^^^^^^^^^^^^^^^^^^^^^^^^

The module :mod:`data.dsprites` contains a data handler for the 
`dsprites dataset <https://github.com/deepmind/dsprites-dataset>`.
"""

import numpy as np
import torch.nn as nn
from torch.utils.data import Dataset,Sampler
import os
import h5py

IMGS = "imgs"
LATENTS = "latents"
CLASSES = "classes"
VALUES = "values"

class LatentIdx:
    COLOR = 0
    SHAPE = 1
    SCALE = 2 
    ORIENT = 3
    POSX = 4
    POSY = 5

LATENT_NAMES = ['color', 'shape', 'scale', 'orientation', 'pos_x', 'pos_y']

class DspritesDataset(Dataset):
    def __init__(self,root,rseed=None, fixed_in_sampling=[], 
                fixed_values=[], fixed_in_intervention=[], intervene=True,
                intervention_range=[-1,1], num_train = 200, num_val=30,
                cyclic_trans=False, dist = 'uniform'):
        super().__init__()

        # Random generator
        if rseed is not None:
            rand = np.random.RandomState(rseed)
        else:
            rand = np.random
        self._rand = rand
        self._rseed = rseed

        # Distribution
        self.dist = dist

        # Number of samples
        self.num_train = num_train
        self.num_val = num_val

        # latents config
        self.intervene = intervene
        self.n_joints = 6
        self.joints = np.arange(self.n_joints)
        
        self.fixed_in_sampling = fixed_in_sampling
        self.fixed_values = fixed_values
        self.varied_in_sampling = [i for i in self.joints \
            if i not in self.fixed_in_sampling]
        self.fixed_in_intervention = fixed_in_intervention
        self.intervened_on = np.array([i for i in self.joints \
            if i not in self.fixed_in_intervention])
        if not self.intervene:
            self.intervened_on = np.array([])
            self.fixed_in_intervention = self.joints
        self.intervention_range = intervention_range
        # Types of latents
        if not cyclic_trans:
            self.lin_idx = [LatentIdx.SCALE,LatentIdx.POSX,LatentIdx.POSY]
            self.rot_idx = [LatentIdx.ORIENT]
        else:
            self.lin_idx = [LatentIdx.SCALE]
            self.rot_idx = [LatentIdx.ORIENT,LatentIdx.POSX,LatentIdx.POSY]

        # Read Data from file.
        self._root = root
        self._images, self._classes, self._values = self._process_hdf5()
        
        # Number of values for each latent
        self.num_latents = self._classes[-1] + 1 
        self.num_latents_varied = self.num_latents[self.varied_in_sampling]
        self.latent_bases = np.concatenate([
            np.cumprod(self.num_latents[::-1])[::-1][1:],[1]])
        self.latent_bases_varied = np.concatenate([
            np.cumprod(self.num_latents_varied[::-1])[::-1][1:],[1]])    
        self.dataset_size = np.prod(self.num_latents_varied)

        #number of unit actions
        if self.fixed_in_intervention:
            self.action_dim = self.n_joints - len(self.fixed_in_intervention)
        else:
            self.action_dim  = self.n_joints

        data = {}
        data["in_shape"] = [1,64,64]
        data["action_shape"] = [len(self.intervened_on)]
        self._data = data

        # Get Dataset subset corresponding to fixed_in_sampling constraint.
        self.all_indices = self._get_subset_indices()
        self.images = np.expand_dims(self._images[self.all_indices],1)
        self.latents = self._classes[self.all_indices]

        ### Training samples:
        self.train_idx1 = rand.choice(self.dataset_size,size=num_train)
        if self.intervene:
            self.train_idx2, self.train_dj = self.f_intervene(self.train_idx1)
        ### Evaluation samples
        self.val_idx1 = rand.choice(self.dataset_size, 
                                    size=num_val,replace=False)
        if self.intervene:
            self.val_idx2, self.val_dj = self.f_intervene(self.val_idx1)
        
    def _process_hdf5(self):
        """
        opens the hdf5 dataset file.
        """
        filepath = os.path.join(self._root,'dsprites.hdf5')
        self._file = h5py.File(filepath,'r')
        images = self._file[IMGS]
        classes = self._file[LATENTS][CLASSES]
        values = self._file[LATENTS][VALUES]
        return images, classes, values

    def _get_subset_indices(self):
        """
        Generate a list of indices in the dsprites dataset corresponding to 
        the subset of configurations corresponding to the fixed_latents. 
        """
        # specify all values that can be taken by each latent
        latents_spans = [np.arange(self.num_latents[i]) \
            if i not in self.fixed_in_sampling 
            else np.array(self.fixed_values[self.fixed_in_sampling.index(i)]) 
            for i in range(self.n_joints)]
        mesh = np.meshgrid(*latents_spans)
        mesh = [mesh[i].reshape(-1) for i in range(self.n_joints)]
        all_latents = np.array([[mesh[i][j] for i in range(self.n_joints)] \
            for j in range(len(mesh[0]))])
        indices = np.dot(all_latents,self.latent_bases)
        return indices

    def __len__(self):
        return self.num_train

    def __getitem__(self, idx):
        idx1 = self.train_idx1[idx]
        image1 = self.images[idx1]
        latents1 = self.latents[idx1]
        if self.intervene:
            idx2 = self.train_idx2[idx]
            dj = self.train_dj[idx]
            image2 = self.images[idx2]
            latents2 = self.latents[idx2]
            return image1, latents1, image2, latents2, dj
        else:
            return image1, latents1, image1, latents1, 0

    @property
    def n_actions(self):
        if self.dist == 'uniform':
            return  (self.intervention_range[1] - self.intervention_range[0])\
                    ** self.action_dim
        if self.dist == 'disentangled':
            return (self.intervention_range[1] - self.intervention_range[0])\
                    * self.action_dim
    
    def get_latent_name(self,id):
        """
        Returns the name of the latent corresponding to the input id.
        """
        return LATENT_NAMES[id]

    def get_images_batch(self, indices):
        """
        Returns a batch of images and labels corresponding to input indices.
        """
        imgs, labels = self._images[indices], self._classes[indices]
        imgs = np.expand_dims(imgs,axis=1)
        return imgs, labels

    def get_val_batch(self):
        idx1 = self.val_idx1
        image1 = self.images[idx1]
        latents1 = self.latents[idx1]
        if self.intervene:
            idx2 = self.val_idx2
            dj = self.val_dj
            image2 = self.images[idx2]
            latents2 = self.latents[idx2]
            return image1, latents1, image2, latents2, dj
        else:
            return image1, latents1, image1, latents1, 0

    def f_intervene(self,index):
        """"""
        joints = self.latents[index]
        #sample displacement
        dj = np.zeros((joints.shape[0],self.n_joints)).squeeze()
<<<<<<< HEAD
        dj[...,self.intervened_on] = self._sample_displacement(
            self.intervention_range, self.action_dim, joints.shape[0],
            dist = self.dist)
        
        new_joints = joints
        new_joints,dj = self._intervene_linear(new_joints,dj)
=======
        dj[...,self.intervened_on] = self._rand.randint(
            low=self.intervention_range[0],high=self.intervention_range[1]+1,
            size = (joints.shape[0],len_dj))
        new_joints,dj = self._intervene_linear(joints,dj)
>>>>>>> 7cd11647
        new_joints,dj = self._intervene_circular(new_joints,dj)
        indices2 = self.joints_2_index(new_joints)
        return indices2,dj

    def _sample_displacement(self,range,dim,n_samples,dist='uniform'):
        """Sample displacements around initial latent vector.

        Args:
            range, list: Lower and upper bound of displacement values.
            n_samples, int: Number of samples.
            dim, int: Dimensionality of the displacement vector.
            dist, str: Distribution choice to sample from, defaults to 'uniform'
        
        Returns:
            ndarray: displacement vector.
        TODO test
        """
        if dist == 'uniform':
            d = self._rand.randint(low=range[0], high=range[1]+1, 
                                   size=(n_samples,dim))
        elif dist == 'disentangled':
            eye = np.eye(dim)
            # Random one hot vectors
            mask = eye[self._rand.randint(dim,size=n_samples)] 
            d = mask * self._rand.randint(low=range[0], high=range[1]+1, 
                                   size=(n_samples,1))
        return d

    def _intervene_linear(self,joints,dj):
        new_joints = joints.copy()
        lin_idx = self.lin_idx
        new_joints[...,lin_idx] = np.clip(
            joints[...,lin_idx] + dj[...,lin_idx],0,self.num_latents[lin_idx]-1)
        dj[...,lin_idx] = new_joints[...,lin_idx] - joints[...,lin_idx]
        return new_joints,dj
    
    def _intervene_circular(self,joints,dj):
        """
        Adds a displacement on latents with a cyclic topology.


        """
        rot_idx = self.rot_idx
        num_latents = self.num_latents[rot_idx]
        # Last coincides with first 
        num_latents[0] = num_latents[0] - 1
        new_joints = joints.copy()
        new_joints[...,rot_idx] = (joints[...,rot_idx] + dj[...,rot_idx])\
             % num_latents
        return new_joints,dj

    def joints_to_index(self,joints):
        index = 0
        base = 1
        for j,joint in reversed(list(enumerate(joints))):
            index += joint * base
            base *= self.num_latents[j]
        return index

    def joints_2_index(self,joints):
        return np.dot(
            joints[...,self.varied_in_sampling],self.latent_bases_varied)

    def get_index(self,i):
        """
        Transfers indices from range (0,self.n_samples) to indices of samples 
        in the dataset with desired fixed factors.
        """
        ret = 0
        k = 0
        for f in range(len(self.num_latents)-1,-1,-1):
            if f in self.fixed_in_sampling:
                val = self.fixed_values[self.fixed_in_sampling.index(f)]
                ret += val*self.cumulative_product[::-1][f+1] 
            else:
                ret += ((i % self.cum_prod_fix[k+1]) // self.cum_prod_fix[k]) \
                    * self.cumulative_product[::-1][f+1]
                k+=1
        return ret

    def get_indices_vary_latents(self,vary_latents):
        indices = []
        assert np.array([j in self.varied_in_sampling for j in vary_latents]).all()

        latents_spans = []
        for i in range(self.n_joints):
            if i in vary_latents:
                latents_spans.append(np.arange(self.num_latents[i]))
            elif i in self.varied_in_sampling:
                latents_spans.append(self.num_latents[i]//2)

        mesh = np.meshgrid(*latents_spans)
        mesh = [m.reshape(-1) for m in mesh]
        all_latents = np.array([[m[j] for m in mesh] \
            for j in range(len(mesh[0]))])
        
        indices = np.dot(all_latents,self.latent_bases_varied)
        return indices

    @property
    def allowed_indices(self):
        if hasattr(self,'_allowed_indices'):
            pass
        else:
            self._allowed_indices = [self.get_index(i) for i in range(self.n_samples)]
            return self._allowed_indices

    @property
    def in_shape(self):
        return self._data["in_shape"]

    @property
    def action_shape(self):
        return self._data["action_shape"]
    
    # def f_intervene(self,index):
    #     # intervention in the vicinity in the joints space 
    #     joints = self._classes[index]
    #     #sample displacement
    #     if self.fixed_in_intervention:
    #         len_dj = self.n_joints - len(self.fixed_in_intervention)
    #     else:
    #         len_dj = self.n_joints
    #     dj = np.zeros(self.n_joints)
    #     dj[self.intervened_on] = self._rand.randint(
    #         low=self.intervention_range[0],high=self.intervention_range[1]+1,
    #         size = len_dj)
    #     new_joints = joints
    #     new_joints,dj = self._intervene_linear(new_joints,dj)
    #     new_joints,dj = self._intervene_circular(new_joints,dj)
    #     i2 = self.joints_to_index(new_joints)
    #     return i2,dj


class FixedJointsSampler(Sampler):
    def __init__(self,fixed_joints,fixed_values,dataset=None,shuffle=False):
        super().__init__(None)
        self.dataset = dataset
        self.shuffle = shuffle
        self.fixed = fixed_joints
        self.vals = fixed_values
        self.facs = [None]*len(dataset.joints)
        self.num_latents = dataset.num_latents
        for i in range(len(self.fixed)):
            self.facs[self.fixed[i]] = self.vals[i]
        

        self.cumulative_product = np.concatenate([[1],np.cumprod(self.num_latents[::-1])])

        self.cum_prod_fix = [1]
        
        self.n_samples = 1
        for f,num in reversed(list(enumerate(self.num_latents))):
            if f not in self.fixed:
                self.n_samples *= num
                self.cum_prod_fix.append(self.n_samples)
        

    def __len__(self):
        return self.n_samples
    
    def __iter__(self):
        if not self.shuffle:
            return (self.get_index(i) for i in range(self.n_samples))
        else:
            import random
            return (self.get_index(i) for i in random.sample(list(range(self.n_samples)),self.n_samples))

    def get_index(self,i):
        """
        Transfers indices from range (0,self.n_samples) to indices of samples in the dataset with desired fixed factors.
        """
        ret = 0
        k = 0
        for f in range(len(self.num_latents)-1,-1,-1):
            if self.facs[f] is not None:
                ret += self.facs[f]*self.cumulative_product[::-1][f+1] 
            else:
                ret += ((i % self.cum_prod_fix[k+1]) // self.cum_prod_fix[k]) * self.cumulative_product[::-1][f+1]
                k+=1
        return ret


if __name__ == '__main__':
    pass<|MERGE_RESOLUTION|>--- conflicted
+++ resolved
@@ -218,19 +218,10 @@
         joints = self.latents[index]
         #sample displacement
         dj = np.zeros((joints.shape[0],self.n_joints)).squeeze()
-<<<<<<< HEAD
         dj[...,self.intervened_on] = self._sample_displacement(
             self.intervention_range, self.action_dim, joints.shape[0],
             dist = self.dist)
-        
-        new_joints = joints
-        new_joints,dj = self._intervene_linear(new_joints,dj)
-=======
-        dj[...,self.intervened_on] = self._rand.randint(
-            low=self.intervention_range[0],high=self.intervention_range[1]+1,
-            size = (joints.shape[0],len_dj))
         new_joints,dj = self._intervene_linear(joints,dj)
->>>>>>> 7cd11647
         new_joints,dj = self._intervene_circular(new_joints,dj)
         indices2 = self.joints_2_index(new_joints)
         return indices2,dj
