--- conflicted
+++ resolved
@@ -224,11 +224,7 @@
     def transition(self,index):
         """"""
         latents = self.latents[index]
-<<<<<<< HEAD
-        if len(self.varied_in_action) == 0:
-=======
         if len(self.varied_in_action)==0:
->>>>>>> d4be0119
             return index,None
         #sample displacement
         dj = np.zeros((latents.shape[0],self.n_latents)).squeeze()
