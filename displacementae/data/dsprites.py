--- conflicted
+++ resolved
@@ -52,28 +52,18 @@
 
 class DspritesDataset(trns_dataset.TransitionDataset):
     def __init__(self,root,rseed=None, fixed_in_sampling=[], 
-<<<<<<< HEAD
                 fixed_values=[], fixed_in_action=[], transitions_on=True,
-                n_transitions = None, action_range=[-1,1], num_train = 200, 
-                num_val=30,cyclic_trans=False):
+                n_transitions:int = None, action_range:list=[-1,1], 
+                num_train = 200, 
+                num_val:int=30,cyclic_trans:bool=False,
+                dist:str = 'uniform',
+                return_integer_actions:bool = False):
         super().__init__(rseed, transitions_on, n_transitions)
-=======
-                fixed_values=[], fixed_in_intervention=[], intervene=True,
-                intervention_range=[-1,1], num_train = 200, num_val=30,
-                cyclic_trans=False, dist = 'uniform'):
-        super().__init__()
-
-        # Random generator
-        if rseed is not None:
-            rand = np.random.RandomState(rseed)
-        else:
-            rand = np.random
-        self._rand = rand
-        self._rseed = rseed
->>>>>>> f8e4722a
 
         # Distribution
         self.dist = dist
+
+        self.return_integer_actions = return_integer_actions
 
         # Number of samples
         self.num_train = num_train
@@ -95,7 +85,6 @@
             self.varied_in_action = np.array([])
             self.fixed_in_action = self.latents
         self.transition_range = action_range
-        
         # Types of latents
         if not cyclic_trans:
             self.lin_idx = [LatentIdx.SCALE,LatentIdx.POSX,LatentIdx.POSY]
@@ -113,14 +102,18 @@
         self.setup_latents_bases()
 
         #number of unit actions
-        if len(self.fixed_in_intervention)>0:
-            self.action_dim = self.n_joints - len(self.fixed_in_intervention)
+        if len(self.fixed_in_action)>0:
+            self.action_dim = self.n_latents - len(self.fixed_in_action)
         else:
-            self.action_dim  = self.n_joints
+            self.action_dim  = self.n_latents
 
         data = {}
         data["in_shape"] = [1,64,64]
-        data["action_shape"] = [len(self.varied_in_action)]
+        if self.return_integer_actions:
+            data["action_shape"] = [1]
+        else:
+            data["action_shape"] = [len(self.varied_in_action)]
+
         self._data = data
 
         # Get Dataset subset corresponding to fixed_in_sampling constraint.
@@ -169,7 +162,6 @@
         return self.num_train
 
     def __getitem__(self, idx):
-
         indices = self.train_idx[idx]
         images = self.images[indices]
         latents = self.latents[indices]  
@@ -178,11 +170,14 @@
 
     @property
     def n_actions(self):
+        """
+        Number of all possible discrete actions.
+        """
         if self.dist == 'uniform':
-            return  (self.intervention_range[1] - self.intervention_range[0]+1)\
+            return  (self.transition_range[1] - self.transition_range[0]+1)\
                     ** self.action_dim
         if self.dist == 'disentangled':
-            return (self.intervention_range[1] - self.intervention_range[0]+1)\
+            return (self.transition_range[1] - self.transition_range[0]+1)\
                     * self.action_dim
     
     def get_latent_name(self,id):
@@ -208,29 +203,18 @@
 
     def transition(self,index):
         """"""
-        joints = self.latents[index]
+        latents = self.latents[index]
         #sample displacement
-<<<<<<< HEAD
-        if self.fixed_in_action:
-            len_dj = self.n_latents - len(self.fixed_in_action)
-        else:
-            len_dj = self.n_latents
-        dj = np.zeros((joints.shape[0],self.n_latents)).squeeze()
-        dj[...,self.varied_in_action] = self._rand.randint(
-            low=self.transition_range[0],high=self.transition_range[1]+1,
-            size = (joints.shape[0],len_dj))
-        new_joints,dj = self._transition_linear(joints,dj)
-        new_joints,dj = self._transition_circular(new_joints,dj)
-        indices2 = self.latents_2_index(new_joints)
-=======
-        dj = np.zeros((joints.shape[0],self.n_joints)).squeeze()
-        dj[...,self.intervened_on] = self._sample_displacement(
-            self.intervention_range, self.action_dim, joints.shape[0],
+        dj = np.zeros((latents.shape[0],self.n_latents)).squeeze()
+        dj[...,self.varied_in_action] = self._sample_displacement(
+            self.transition_range, self.action_dim, latents.shape[0],
             dist = self.dist)
-        new_joints,dj = self._intervene_linear(joints,dj)
-        new_joints,dj = self._intervene_circular(new_joints,dj)
-        indices2 = self.joints_2_index(new_joints)
->>>>>>> f8e4722a
+        new_latents,dj = self._transition_linear(latents,dj)
+        new_latents,dj = self._transition_circular(new_latents,dj)
+        indices2 = self.latents_2_index(new_latents)
+        dj = dj[...,self.varied_in_action]
+        if self.return_integer_actions:
+            dj = self.transition_to_index(dj)
         return indices2,dj
 
     def _sample_displacement(self,range,dim,n_samples,dist='uniform'):
@@ -327,6 +311,23 @@
         indices = np.dot(all_latents,self.latent_bases_varied)
         return indices
 
+    def transition_to_index(self, a):
+        rng = self.transition_range
+        n = rng[1] - rng[0]
+        if self.dist == 'uniform':
+            bases = n**np.arange(self.action_dim)[::-1]
+            return (a - rng[0]) @ bases
+        elif self.dist == 'disentangled':
+            bases_p = np.arange(self.action_dim)[::-1]*rng[1]
+            bases_n = np.arange(self.action_dim)[::-1]*rng[0]+\
+                      self.action_dim * rng[1]
+            idx = ((a>0)*bases_p + np.maximum(a,0)).sum(axis=1)
+            idx += ((a<0)*bases_n + np.maximum(-a,0)).sum(axis=1)
+            return idx
+
+    def index_to_transition(self,idx):
+        pass
+
     @property
     def allowed_indices(self):
         if hasattr(self,'_allowed_indices'):
@@ -345,9 +346,15 @@
     
 
 if __name__ == '__main__':
-    dataset = DspritesDataset(root = '/home/hamza/datasets/dsprites')
-    print(dataset.train_idx)
-    from torch.utils.data import DataLoader
-    dloader = DataLoader(dataset=dataset, batch_size=50)
-    for batch in dloader:
-        print(len(batch))+    pass
+    # dataset = DspritesDataset(root = '/home/hamza/datasets/dsprites')
+    # print(dataset.train_idx)
+    # from torch.utils.data import DataLoader
+    # dloader = DataLoader(dataset=dataset, batch_size=50)
+    # for batch in dloader:
+    #     print(len(batch))
+    # dhandler = DspritesDataset(
+    # root = '/home/hamza/datasets/dsprites',fixed_in_sampling=[0,1,2],fixed_values=[0,0,5],
+    # fixed_in_action=[0,1,2],transitions_on=True,n_transitions=2,
+    # num_train=200,num_val=30, cyclic_trans=True)
+    # print(dhandler.train_dj.shape)