#!/usr/bin/env python3
# Copyright 2021 Hamza Keurti
#
# Licensed under the Apache License, Version 2.0 (the "License");
# you may not use this file except in compliance with the License.
# You may obtain a copy of the License at
#
#    http://www.apache.org/licenses/LICENSE-2.0
#
# Unless required by applicable law or agreed to in writing, software
# distributed under the License is distributed on an "AS IS" BASIS,
# WITHOUT WARRANTIES OR CONDITIONS OF ANY KIND, either express or implied.
# See the License for the specific language governing permissions and
# limitations under the License.
#
# @title          :displacementae/data/obj3d_dataset.py
# @author         :Hamza Keurti
# @contact        :hkeurti@ethz.ch
# @created        :10/09/2022
# @version        :1.0
# @python_version :3.7.4
"""
Dataset of a 3D object in different orientations.
^^^^^^^^^^^^^^^^^^^^^^^^^^^^^^^^^^^^^^^^^^^^^^^^

The module :mod:`data.obj3d` contains a data handler for a hdf5 dataset 
generated from .obj models.
"""

import numpy as np
import torch.nn as nn
from torch.utils.data import Dataset, Sampler
import os
import h5py

import data.transition_dataset as trns_dataset




class Obj3dDataset(trns_dataset.TransitionDataset):
    def __init__(self, root, rseed=None, transitions_on=True,
                 n_transitions: int = None,
                 num_train=200,
                 num_val: int = 30,
                 resample:bool=False,
                 num_samples:int=200):
        super().__init__(rseed, transitions_on, n_transitions)

        # Read Data from file.
        self._root = root
        self.resample = resample
        self.num_samples = num_samples

        # Number of samples
        self.num_train = num_train
        self.num_val = num_val
        
        self.load_data()
        self.load_attributes()
        self.sample_val_batch()
        
        self.rots_idx = np.array([])
        self.trans_idx = np.array([])
        self.col_idx = np.array([])
        
        if (not self.translate_only):
            self.rots_idx = np.arange(3)
        
        if self.translate:
            self.trans_idx = np.arange(start=3,stop=6)
        if self.translate_only:
            self.trans_idx = np.arange(3)
        if self.color:
            self.col_idx = np.array(self._transitions.shape[-1]-1)        
        
        rng = self.rots_range[1] - self.rots_range[0]
        if self.mode=='continuous':
            self.rots_stepsize=rng/4
        else:
            self.rots_stepsize=rng/(self.rots_n_values-1)
        

        data = {}
        data["in_shape"] = self._images.shape[2:]
        data["action_shape"] = [self._transitions.shape[-1]]
        self.action_dim = self._transitions.shape[-1]
        self._data = data




    def load_data(self):
        """
        Loads samples from an hdf5 dataset.
        """
        filepath = os.path.join(self._root)
        if self.resample:
            self.resample_data()
        else:
            with h5py.File(filepath,'r') as f:
                self._images = f['images'][()]
                self._transitions = f['actions'][()] 
            # images = self._file['images']
            # transitions = self._file['rotations']

    def resample_data(self):
        """
        Replaces new samples in memory.
        """
        if self.resample:
            if hasattr(self,"_images"):
                del self._images
                del self._transitions
            indices = np.sort(
                    np.random.choice(
                        self.num_train,size=self.num_samples, replace=False))
            filepath = os.path.join(self._root)
            with h5py.File(filepath,'r') as f:
                self._images = f['images'][indices]
                self._transitions = f['actions'][indices]
        else:
            pass 
    
    def load_attributes(self):
        """
        Loads the atributes of the dataset
        """
        with h5py.File(self._root,'r') as f:
            self.attributes_dict = dict(f['images'].attrs)
        #         "obj_filename":obj_filename,  
        # "figsize":figsize,
        # "dpi":dpi, 
        # "lim":lim,
        self.mode = self.attributes_dict["mode"] 
        self.translate=self.attributes_dict["translate"]
        self.translate_only=self.attributes_dict["translate_only"]
        self.rots_range=self.attributes_dict["rots_range"]
        self.n_steps=self.attributes_dict["n_steps"] 
<<<<<<< HEAD
        self.n_samples=self.attributes_dict["n_samples"]
        self.trans_grid=self.attributes_dict["translation_grid"]
        self.trans_stepsize=self.attributes_dict["translation_stepsize"]
        self.trans_range=self.attributes_dict["translation_range"]
        self.color= self.attributes_dict["color"]

=======
        self.rots_n_values=self.attributes_dict["n_values"] 
        if self.translate or self.translate_only:
            self.trans_grid=self.attributes_dict["translation_grid"]
            self.trans_stepsize=self.attributes_dict["translation_stepsize"]
            self.trans_range=self.attributes_dict["translation_range"]
        self.rots_idx = np.array([])
        self.trans_dx = np.array([])
        if (not self.translate_only):
            self.rots_idx = np.arange(3)
        
        if self.translate:
            self.trans_idx = np.arange(start=3,stop=6)
        if self.translate_only:
            self.trans_idx = np.arange(3)
        
        rng = self.rots_range[1] - self.rots_range[0]
        if self.mode=='continuous':
            self.rots_stepsize=rng/4
        else:
            self.rots_stepsize=rng/(self.rots_n_values-1)
>>>>>>> e39fc199
        

    def sample_val_batch(self):
        filepath = os.path.join(self._root)
        nt = self.num_train
        nv = self.num_val
        with h5py.File(filepath,'r') as f:
            n = f['images'].shape[0]
            if  n < (nt+nv):
                raise ValueError(f"Not enough samples {n} for chosen " + 
                    f"--num_train={nt} and --num_val={nv}")
            self.val_imgs = f['images'][nt:nt+nv]
            self.val_actions = f['actions'][nt:nt+nv,1:]


    def __len__(self):
        if self.resample:
            return self.num_samples
        else:
            return self.num_train


    def __getitem__(self, idx):
        images = self._images[idx]
        dj = self._transitions[idx,1:]
        return images, [], dj


    @property
    def n_actions(self):
        """
        Number of all possible discrete actions.
        """


    def get_example_actions(self):
        a = np.zeros((self.action_dim*2+1,self.action_dim))
        for i in range(self.action_dim):
            if i in self.rots_idx:
                a[1+2*i:3+2*i,i] = np.array([1,-1])*self.rots_stepsize
            elif i in self.trans_idx:
                a[1+2*i:3+2*i,i] = np.array([1,-1])*self.trans_stepsize
            else:
                a[1+2*i:3+2*i,i] = np.array([1,-1])
        return a, a

    @property
    def in_shape(self):
        return self._data["in_shape"]

    @property
    def action_shape(self):
        return self._data["action_shape"]

    def get_val_batch(self):
    #     imgs = self._images[self.num_train:self.num_train+self.num_val]
    #     transitions = self._transitions[self.num_train:self.num_train+self.num_val]
        return self.val_imgs, None, self.val_actions


if __name__ == '__main__':
    pass<|MERGE_RESOLUTION|>--- conflicted
+++ resolved
@@ -137,35 +137,13 @@
         self.translate_only=self.attributes_dict["translate_only"]
         self.rots_range=self.attributes_dict["rots_range"]
         self.n_steps=self.attributes_dict["n_steps"] 
-<<<<<<< HEAD
         self.n_samples=self.attributes_dict["n_samples"]
-        self.trans_grid=self.attributes_dict["translation_grid"]
-        self.trans_stepsize=self.attributes_dict["translation_stepsize"]
-        self.trans_range=self.attributes_dict["translation_range"]
         self.color= self.attributes_dict["color"]
-
-=======
         self.rots_n_values=self.attributes_dict["n_values"] 
         if self.translate or self.translate_only:
             self.trans_grid=self.attributes_dict["translation_grid"]
             self.trans_stepsize=self.attributes_dict["translation_stepsize"]
             self.trans_range=self.attributes_dict["translation_range"]
-        self.rots_idx = np.array([])
-        self.trans_dx = np.array([])
-        if (not self.translate_only):
-            self.rots_idx = np.arange(3)
-        
-        if self.translate:
-            self.trans_idx = np.arange(start=3,stop=6)
-        if self.translate_only:
-            self.trans_idx = np.arange(3)
-        
-        rng = self.rots_range[1] - self.rots_range[0]
-        if self.mode=='continuous':
-            self.rots_stepsize=rng/4
-        else:
-            self.rots_stepsize=rng/(self.rots_n_values-1)
->>>>>>> e39fc199
         
 
     def sample_val_batch(self):
