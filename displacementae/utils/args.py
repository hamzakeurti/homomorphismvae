#!/usr/bin/env python3
# Copyright 2021 Hamza Keurti
#
# Licensed under the Apache License, Version 2.0 (the "License");
# you may not use this file except in compliance with the License.
# You may obtain a copy of the License at
#
#    http://www.apache.org/licenses/LICENSE-2.0
#
# Unless required by applicable law or agreed to in writing, software
# distributed under the License is distributed on an "AS IS" BASIS,
# WITHOUT WARRANTIES OR CONDITIONS OF ANY KIND, either express or implied.
# See the License for the specific language governing permissions and
# limitations under the License.
#
# @title          :displacementae/utils/args.py
# @author         :Hamza Keurti
# @contact        :hkeurti@ethz.ch
# @created        :10/11/2021
# @version        :1.0
# @python_version :3.7.4

from datetime import datetime

from grouprepr.representation_utils import Representation


def data_args(parser, mode='autoencoder'):
    dgroup = parser.add_argument_group('Data options')
    dgroup.add_argument('--dataset', type=str, default='armeye', 
                        help='Name of dataset',choices=['armeye','dsprites'])
    dgroup.add_argument('--n_joints', type=int, default=3,
                        help='Number of joints in the robot')
    dgroup.add_argument('--fixed_in_sampling', type=str, default='',
                        help='indices of fixed joints in sampling')
    dgroup.add_argument('--fixed_values', type=str, default='', 
                        help='Values of fixed joints')
    dgroup.add_argument('--fixed_in_intervention', type=str, default='', 
                        help='Indices of fixed joints in intervention')
    dgroup.add_argument('--shuffle', type=bool, default=True,
                        help='Shuffle the dataset.')
    dgroup.add_argument('--displacement_range', type=str,
                        default="-3,3", help='Range of uniform distribution '+
                        'from which to sample future joint position')
    dgroup.add_argument('--data_root', type=str, 
                        help='Root directory of the dataset directory.')
    dgroup.add_argument('--data_random_seed', default=42,type=int,
                        help='Specify data random seed for reproducibility.')
    dgroup.add_argument('--num_train', type=int, default=100,
                        help='Number of training samples')
    dgroup.add_argument('--num_val', type=int, default=15,
                        help='Number of evaluation samples')
    dgroup.add_argument('--cyclic_trans', action='store_true',
                        help='considers position as a cyclic latent.')
    dgroup.add_argument('--distrib', type=str, default='uniform',
                        choices=['uniform','disentangled'],
                        help='Selects distribution from which to '+
                             'sample transitions')
    dgroup.add_argument('--integer_actions',action='store_true',
                        help='Indexes the action vector, ' +
                                'losing structure in the input actions.')
    dgroup.add_argument('--rotate_actions', type=float, default=0,
                        help='Rotation angle of the first two components '+
                             'of action vectors')
    
    
    if mode == 'autoencoder':
        dgroup.add_argument('--intervene', action='store_true',
                        help='Whether to vary joint positions.')
    if mode == 'homomorphism':
        dgroup.add_argument('--n_steps', type=int, default=2,
                        help='Number of observed transitions per example.')


def train_args(parser):
    """
    Arguments specified in this function:
            - `batch_size`
            - `n_iter`
            - `epochs`
            - `lr`
            - `momentum`
            - `weight_decay`
            - `use_adam`
    """
    tgroup = parser.add_argument_group('Train options')
    tgroup.add_argument('--batch_size',type=int,default=50, 
                        help='Training batch size')
    tgroup.add_argument('--n_iter', type=int, default=10000,
                        help='Number of training iterations per task. ')
    tgroup.add_argument('--epochs', type=int, default=10,
                        help='Number of epochs.')
    tgroup.add_argument('--val_epoch', type=int, default=5,
                        help='Number of epochs between evaluations.')
    tgroup.add_argument('--plot_epoch', type=int, default=200,
                        help='Number of epochs between evaluations.')
    tgroup.add_argument('--lr', type=float, default=1e-2,
                        help='Learning rate of optimizer(s).')
    tgroup.add_argument('--momentum', type=float, default=0,
                        help='Momentum of optimizer(s) (Only used for SGD).')
    tgroup.add_argument('--weight_decay', type=float, default=0,
                        help='Weight decay of optimizer(s).')
    tgroup.add_argument('--use_adam', action='store_true',
                        help='Use Adam optimizer instead of SGD.')

def net_args(parser):
    """
    Arguments specified in this function:
            - `net_act`
            - `conv_channels`
            - `lin_channels`
            - `kernel_sizes`
            - `strides`
            - `learn_geometry`
            - `specified_grp_step`
            - `variational`
            - `beta`
            - `n_free_latents`
    """
    ngroup = parser.add_argument_group('network options')
    ngroup.add_argument('--net_act',type=str,default='relu',
                        choices=['sigmoid','relu','tanh','none'], 
                        help='Training batch size')
    ngroup.add_argument('--conv_channels', type=str, default='',
                        help='Channels per layer. '+
                        'Input channels must be included')
    ngroup.add_argument('--lin_channels', type=str, default='',
                        help='linear channels.')
    ngroup.add_argument('--kernel_sizes', type=str, default='5',
                        help='kernel sizes of convolution layers.')
    ngroup.add_argument('--strides', type=str, default='1',
                        help='strides of convlution layers.')
    ngroup.add_argument('--variational',action='store_true', 
                        help='Whether the network outputs ' + 
                        'should be considered as mean and var of a gaussian.')
    ngroup.add_argument('--beta',type=float, 
                        help='Beta factor of the beta-VAE ' +
                        'balances contribution of prior matching loss. ' + 
                        'Defaults to 1.')
    ngroup.add_argument('--n_free_units',type=int, default=0, 
                        help='number of representation units ' +
                        'not transformed by the action representations.')
    ngroup.add_argument('--spherical',action='store_true', 
                        help='If True, the representation vector is ' + 
                             'normalized prior to being forwarded to ' +
                             'group action or decoder')
    ngroup.add_argument('--spherical_post_action',action='store_true', 
                        help='If True, the representation vector is ' + 
                             'normalized after each group action')
    ngroup.add_argument('--reconstruct_first',action='store_true',
                        help='Reconstructs the input prior to any action, '+
                             'this pathway is equivalent to a classic '+
                             'AutoEncoder.')
    # ngroup.add_argument('--normalize_post_act',action='store_true', 
    #                     help='If True, the representation vector is ' + 
    #                     'normalized after each group action ')
    

def misc_args(parser,dout_dir=None):
    if dout_dir is None:
        dout_dir = './out/run_' + datetime.now().strftime('%Y-%m-%d_%H-%M-%S')
    mgroup = parser.add_argument_group('Miscellaneous options')
    mgroup.add_argument('--out_dir', type=str, default=dout_dir,
                        help='Where to store the outputs of this simulation.')
    mgroup.add_argument('--use_cuda', action='store_true',
                        help='Whether to use GPU.')
    mgroup.add_argument('--cuda_number', type=int,
                        help='if use_cuda, GPU device number.')
    mgroup.add_argument('--random_seed', type=int, default=42,
                        help='Specify random seed for reproducibility')
    mgroup.add_argument('--plot_on_black', action='store_true', 
                        help='Whether to plot using dark background style')
    mgroup.add_argument('--no_plots', action='store_true', 
                        help='Whether to plot figures')
    mgroup.add_argument('--plot_manifold_latent', type=str, default='',
                        help='Which latent units to visualize the manifold of.')
    mgroup.add_argument('--plot_vary_latents', type=str, default='',
                        help='Which joints to move' + 
                        'to produce a manifold of latents.')
    mgroup.add_argument('--checkpoint', action='store_true', 
                        help='Saves a checkpoint of the model and optimizer '+
                        'at the end of training')
    mgroup.add_argument('--plot_pca', action='store_true', 
                        help='Plots scatter of representations projected '+
                             'along 2 main pca components')
    mgroup.add_argument('--toggle_training_every',type=str,default='2',
                        help='2values e1, e2. '+
                             'Train parameters group 1 for e1 epochs, '+
                             'Train parameters group 1 for e2 epochs. '+
                             'If only one value is provided, then e1=e2.')
    mgroup.add_argument('--log_wandb', action='store_true', 
                        help='Whether to log this run on WandB')
    mgroup.add_argument('--wandb_project_name', type=str, 
                        default='homomorphism-autoencoder',
                        help='Name of the WandB project to log this run.')


def group_repr_args(parser, representation):
    ggroup = parser.add_argument_group('Group Representation options')
    if representation == Representation.BLOCK_MLP:
        ggroup.add_argument('--dims', type=str, default='',
                            help='List of dimensions of the subreps. '+
                                 'The resulting representation is of dim '+
                                 'the sum of provided dims and it maps to '+
                                 'block diagonal matrices.')
        ggroup.add_argument('--group_hidden_units', type=str, default='',
                            help='Hidden units list for all subreps\' MLP')
        ggroup.add_argument('--normalize_subrepresentations', 
                            action='store_true',
                            help='Whether the group action on each ' +
                                 'subrepresentation normalizes the ' +
                                 'representation post action')
    elif representation == Representation.MLP:
        ggroup.add_argument('--dim', type=int, default=2,
                            help='Dimension of the representation space '+
                                 'acted on.')
        ggroup.add_argument('--group_hidden_units', type=str, default='',
                            help='Hidden units list of the rep\'s MLP')
        ggroup.add_argument('--normalize', 
                            action='store_true',
                            help='Whether the group action normalizes the ' +
                                 'representation post action')
    elif representation == Representation.BLOCK_ROTS:
        ggroup.add_argument('--learn_geometry',action='store_true', 
                        help='Whether to learn the grp action parameters. '+
                        'If not, these should be provided in arg '+
                        '--specified_grp_step')
        ggroup.add_argument('--specified_grp_step', type=str, default='0', 
                        help='specified grp action parameters')
    elif representation == Representation.PROD_ROTS_LOOKUP:
        ggroup.add_argument('--dim', type=int, default=2,
                            help='Dimension of the representation space '+
                                 'acted on.')
        ggroup.add_argument('--grp_loss_on',action='store_true',
                            help='whether to add group representation loss.')
        ggroup.add_argument('--grp_loss_weight',type=float, default = 1e-2,
                            help='Factor of the grp loss in the total loss.')
        ggroup.add_argument('--plot_thetas', action='store_true', 
                            help='Plots learned thetas')
    elif representation == Representation.BLOCK_LOOKUP:
        ggroup.add_argument('--dims', type=str, default='',
                    help='List of dimensions of the subreps. '+
                            'The resulting representation is of dim '+
                            'the sum of provided dims and it maps to '+
                            'block diagonal matrices.')
        ggroup.add_argument('--normalize_subrepresentations', 
                            action='store_true',
                            help='Whether the group action on each ' +
                                 'subrepresentation normalizes the ' +
                                 'representation post action')
    elif representation == Representation.LOOKUP:
        ggroup.add_argument('--dim', type=int, default=2,
                            help='Dimension of the representation space '+
                                 'acted on.')
<<<<<<< HEAD
    if representation in [Representation.MLP, Representation.BLOCK_MLP, 
                          Representation.LOOKUP, Representation.BLOCK_LOOKUP]:
        ggroup.add_argument('--grp_loss_on',action='store_true',
                            help='whether to add group representation loss.')
        ggroup.add_argument('--grp_loss_weight',type=float, default = 1e-2,
                            help='Factor of the grp loss in the total loss.')
=======
        ggroup.add_argument('--normalize', action='store_true',
                            help='Whether the group action normalizes the ' +
                                    'representation post action')
    elif representation == Representation.TRIVIAL:
        ggroup.add_argument('--dim', type=int, default=2,
                            help='Dimension of the representation space '+
                                 'acted on.')
    ggroup.add_argument('--normalize_post_action',action='store_true', 
                        help='If True, the representation vector is ' + 
                             'normalized after each group action')
>>>>>>> 32e3a992
<|MERGE_RESOLUTION|>--- conflicted
+++ resolved
@@ -252,14 +252,6 @@
         ggroup.add_argument('--dim', type=int, default=2,
                             help='Dimension of the representation space '+
                                  'acted on.')
-<<<<<<< HEAD
-    if representation in [Representation.MLP, Representation.BLOCK_MLP, 
-                          Representation.LOOKUP, Representation.BLOCK_LOOKUP]:
-        ggroup.add_argument('--grp_loss_on',action='store_true',
-                            help='whether to add group representation loss.')
-        ggroup.add_argument('--grp_loss_weight',type=float, default = 1e-2,
-                            help='Factor of the grp loss in the total loss.')
-=======
         ggroup.add_argument('--normalize', action='store_true',
                             help='Whether the group action normalizes the ' +
                                     'representation post action')
@@ -270,4 +262,3 @@
     ggroup.add_argument('--normalize_post_action',action='store_true', 
                         help='If True, the representation vector is ' + 
                              'normalized after each group action')
->>>>>>> 32e3a992
