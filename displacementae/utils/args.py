--- conflicted
+++ resolved
@@ -146,7 +146,6 @@
     ngroup.add_argument('--n_free_units', type=int, default=0,
                         help='number of representation units ' +
                         'not transformed by the action representations.')
-<<<<<<< HEAD
     ngroup.add_argument('--spherical',action='store_true', 
                         help='If True, the representation vector is ' + 
                              'normalized prior to being forwarded to ' +
@@ -162,15 +161,6 @@
     #                     help='If True, the representation vector is ' + 
     #                     'normalized after each group action ')
     
-=======
-    ngroup.add_argument('--spherical', action='store_true',
-                        help='If True, the representation vector is ' +
-                        'normalized prior to being forwarded to transform or ' +
-                        'decoder')
-    ngroup.add_argument('--normalize_post_act', action='store_true',
-                        help='If True, the representation vector is ' +
-                        'normalized after each group action ')
->>>>>>> 50626743
 
 
 def misc_args(parser, dout_dir=None):
@@ -267,7 +257,6 @@
                                  'representation post action')
     elif representation == Representation.LOOKUP:
         ggroup.add_argument('--dim', type=int, default=2,
-<<<<<<< HEAD
                             help='Dimension of the representation space '+
                                  'acted on.')
         ggroup.add_argument('--normalize', action='store_true',
@@ -277,14 +266,10 @@
         ggroup.add_argument('--dim', type=int, default=2,
                             help='Dimension of the representation space '+
                                  'acted on.')
+    elif representation == Representation.UNSTRUCTURED:
+        ggroup.add_argument('--dim', type=int, default=2,
+                            help='Dimension of the representation space ' +
+                                 'acted on.')
     ggroup.add_argument('--normalize_post_action',action='store_true', 
                         help='If True, the representation vector is ' + 
                              'normalized after each group action')
-=======
-                            help='Dimension of the representation space ' +
-                                 'acted on.')
-    elif representation == Representation.UNSTRUCTURED:
-        ggroup.add_argument('--dim', type=int, default=2,
-                            help='Dimension of the representation space ' +
-                                 'acted on.')
->>>>>>> 50626743
