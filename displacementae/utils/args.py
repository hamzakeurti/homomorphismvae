#!/usr/bin/env python3
# Copyright 2021 Hamza Keurti
#
# Licensed under the Apache License, Version 2.0 (the "License");
# you may not use this file except in compliance with the License.
# You may obtain a copy of the License at
#
#    http://www.apache.org/licenses/LICENSE-2.0
#
# Unless required by applicable law or agreed to in writing, software
# distributed under the License is distributed on an "AS IS" BASIS,
# WITHOUT WARRANTIES OR CONDITIONS OF ANY KIND, either express or implied.
# See the License for the specific language governing permissions and
# limitations under the License.
#
# @title          :displacementae/utils/args.py
# @author         :Hamza Keurti
# @contact        :hkeurti@ethz.ch
# @created        :10/11/2021
# @version        :1.0
# @python_version :3.7.4

from datetime import datetime

from grouprepr.representation_utils import Representation


def data_args(parser, mode='autoencoder'):
    dgroup = parser.add_argument_group('Data options')
    dgroup.add_argument('--dataset', type=str, default='armeye', 
                        help='Name of dataset',choices=['armeye','dsprites'])
    dgroup.add_argument('--n_joints', type=int, default=3,
                        help='Number of joints in the robot')
    dgroup.add_argument('--fixed_in_sampling', type=str, default='',
                        help='indices of fixed joints in sampling')
    dgroup.add_argument('--fixed_values', type=str, default='', 
                        help='Values of fixed joints')
    dgroup.add_argument('--fixed_in_intervention', type=str, default='', 
                        help='Indices of fixed joints in intervention')
    dgroup.add_argument('--shuffle', type=bool, default=True,
                        help='Shuffle the dataset.')
    dgroup.add_argument('--displacement_range', type=str,
                        default="-3,3", help='Range of uniform distribution '+
                        'from which to sample future joint position')
    dgroup.add_argument('--data_root', type=str, 
                        help='Root directory of the dataset directory.')
    dgroup.add_argument('--data_random_seed', default=42,type=int,
                        help='Specify data random seed for reproducibility.')
    dgroup.add_argument('--num_train', type=int, default=100,
                        help='Number of training samples')
    dgroup.add_argument('--num_val', type=int, default=15,
                        help='Number of evaluation samples')
    dgroup.add_argument('--cyclic_trans', action='store_true',
                        help='considers position as a cyclic latent.')
    dgroup.add_argument('--distrib', type=str, default='uniform',
                        choices=['uniform','disentangled'],
                        help='Selects distribution from which to '+
                             'sample transitions')
    dgroup.add_argument('--integer_actions',action='store_true',
                        help='Indexes the action vector, ' +
                                'losing structure in the input actions.')
    dgroup.add_argument('--rotate_actions', type=float, default=0,
                        help='Rotation angle of the first two components '+
                             'of action vectors')
    
    
    if mode == 'autoencoder':
        dgroup.add_argument('--intervene', action='store_true',
                        help='Whether to vary joint positions.')
    if mode == 'homomorphism':
        dgroup.add_argument('--n_steps', type=int, default=2,
                        help='Number of observed transitions per example.')


def train_args(parser):
    """
    Arguments specified in this function:
            - `batch_size`
            - `n_iter`
            - `epochs`
            - `lr`
            - `momentum`
            - `weight_decay`
            - `use_adam`
    """
    tgroup = parser.add_argument_group('Train options')
    tgroup.add_argument('--batch_size',type=int,default=50, 
                        help='Training batch size')
    tgroup.add_argument('--n_iter', type=int, default=10000,
                        help='Number of training iterations per task. ')
    tgroup.add_argument('--epochs', type=int, default=10,
                        help='Number of epochs.')
    tgroup.add_argument('--val_epoch', type=int, default=5,
                        help='Number of epochs between evaluations.')
    tgroup.add_argument('--plot_epoch', type=int, default=200,
                        help='Number of epochs between evaluations.')
    tgroup.add_argument('--lr', type=float, default=1e-2,
                        help='Learning rate of optimizer(s).')
    tgroup.add_argument('--momentum', type=float, default=0,
                        help='Momentum of optimizer(s) (Only used for SGD).')
    tgroup.add_argument('--weight_decay', type=float, default=0,
                        help='Weight decay of optimizer(s).')
    tgroup.add_argument('--use_adam', action='store_true',
                        help='Use Adam optimizer instead of SGD.')

def net_args(parser):
    """
    Arguments specified in this function:
            - `net_act`
            - `conv_channels`
            - `lin_channels`
            - `kernel_sizes`
            - `strides`
            - `learn_geometry`
            - `specified_grp_step`
            - `variational`
            - `beta`
            - `n_free_latents`
    """
    ngroup = parser.add_argument_group('network options')
    ngroup.add_argument('--net_act',type=str,default='relu',
                        choices=['sigmoid','relu','tanh','none'], 
                        help='Training batch size')
    ngroup.add_argument('--conv_channels', type=str, default='',
                        help='Channels per layer. '+
                        'Input channels must be included')
    ngroup.add_argument('--lin_channels', type=str, default='',
                        help='linear channels.')
    ngroup.add_argument('--kernel_sizes', type=str, default='5',
                        help='kernel sizes of convolution layers.')
    ngroup.add_argument('--strides', type=str, default='1',
                        help='strides of convlution layers.')
    ngroup.add_argument('--variational',action='store_true', 
                        help='Whether the network outputs ' + 
                        'should be considered as mean and var of a gaussian.')
    ngroup.add_argument('--beta',type=float, 
                        help='Beta factor of the beta-VAE ' +
                        'balances contribution of prior matching loss. ' + 
                        'Defaults to 1.')
    ngroup.add_argument('--n_free_units',type=int, default=0, 
                        help='number of representation units ' +
                        'not transformed by the action representations.')
    ngroup.add_argument('--spherical',action='store_true', 
                        help='If True, the representation vector is ' + 
<<<<<<< HEAD
                        'normalized prior to being forwarded to ' +
                        'group action or decoder')
    # ngroup.add_argument('--normalize_post_act',action='store_true', 
    #                     help='If True, the representation vector is ' + 
    #                     'normalized after each group action ')
=======
                        'normalized prior to being forwarded to transform or ' +
                        'decoder')
    ngroup.add_argument('--normalize_post_act',action='store_true', 
                        help='If True, the representation vector is ' + 
                        'normalized after each group action ')
    ngroup.add_argument('--reconstruct_first',action='store_true',
                        help='Reconstructs the input prior to any action, '+
                             'this pathway is equivalent to a classic '+
                             'AutoEncoder.')
>>>>>>> 62b41a11
    

def misc_args(parser,dout_dir=None):
    if dout_dir is None:
        dout_dir = './out/run_' + datetime.now().strftime('%Y-%m-%d_%H-%M-%S')
    mgroup = parser.add_argument_group('Miscellaneous options')
    mgroup.add_argument('--out_dir', type=str, default=dout_dir,
                        help='Where to store the outputs of this simulation.')
    mgroup.add_argument('--use_cuda', action='store_true',
                        help='Whether to use GPU.')
    mgroup.add_argument('--cuda_number', type=int,
                        help='if use_cuda, GPU device number.')
    mgroup.add_argument('--random_seed', type=int, default=42,
                        help='Specify random seed for reproducibility')
    mgroup.add_argument('--plot_on_black', action='store_true', 
                        help='Whether to plot using dark background style')
    mgroup.add_argument('--no_plots', action='store_true', 
                        help='Whether to plot figures')
    mgroup.add_argument('--plot_manifold_latent', type=str, default='',
                        help='Which latent units to visualize the manifold of.')
    mgroup.add_argument('--plot_vary_latents', type=str, default='',
                        help='Which joints to move' + 
                        'to produce a manifold of latents.')
    mgroup.add_argument('--checkpoint', action='store_true', 
                        help='Saves a checkpoint of the model and optimizer '+
                        'at the end of training')
    mgroup.add_argument('--plot_pca', action='store_true', 
                        help='Plots scatter of representations projected '+
                             'along 2 main pca components')
    mgroup.add_argument('--toggle_training_every',type=str,default='2',
                        help='2values e1, e2. '+
                             'Train parameters group 1 for e1 epochs, '+
                             'Train parameters group 1 for e2 epochs. '+
                             'If only one value is provided, then e1=e2.')
    mgroup.add_argument('--log_wandb', action='store_true', 
                        help='Whether to log this run on WandB')
    mgroup.add_argument('--wandb_project_name', type=str, 
                        default='homomorphism-autoencoder',
                        help='Name of the WandB project to log this run.')


def group_repr_args(parser, representation):
    ggroup = parser.add_argument_group('Group Representation options')
    if representation == Representation.BLOCK_MLP:
        ggroup.add_argument('--dims', type=str, default='',
                            help='List of dimensions of the subreps. '+
                                 'The resulting representation is of dim '+
                                 'the sum of provided dims and it maps to '+
                                 'block diagonal matrices.')
        ggroup.add_argument('--group_hidden_units', type=str, default='',
                            help='Hidden units list for all subreps\' MLP')
        ggroup.add_argument('--normalize_subrepresentations', 
                            action='store_true',
                            help='Whether the group action on each ' +
                                 'subrepresentation normalizes the ' +
                                 'representation post action')
    elif representation == Representation.MLP:
        ggroup.add_argument('--dim', type=int, default=2,
                            help='Dimension of the representation space '+
                                 'acted on.')
        ggroup.add_argument('--group_hidden_units', type=str, default='',
                            help='Hidden units list of the rep\'s MLP')
        ggroup.add_argument('--normalize', 
                            action='store_true',
                            help='Whether the group action normalizes the ' +
                                 'representation post action')
    elif representation == Representation.BLOCK_ROTS:
        ggroup.add_argument('--learn_geometry',action='store_true', 
                        help='Whether to learn the grp action parameters. '+
                        'If not, these should be provided in arg '+
                        '--specified_grp_step')
        ggroup.add_argument('--specified_grp_step', type=str, default='0', 
                        help='specified grp action parameters')
    elif representation == Representation.PROD_ROTS_LOOKUP:
        ggroup.add_argument('--dim', type=int, default=2,
                            help='Dimension of the representation space '+
                                 'acted on.')
        ggroup.add_argument('--grp_loss_on',action='store_true',
                            help='whether to add group representation loss.')
        ggroup.add_argument('--grp_loss_weight',type=float, default = 1e-2,
                            help='Factor of the grp loss in the total loss.')
        ggroup.add_argument('--plot_thetas', action='store_true', 
                            help='Plots learned thetas')
    elif representation == Representation.BLOCK_LOOKUP:
        ggroup.add_argument('--dims', type=str, default='',
                    help='List of dimensions of the subreps. '+
                            'The resulting representation is of dim '+
                            'the sum of provided dims and it maps to '+
                            'block diagonal matrices.')
        ggroup.add_argument('--normalize_subrepresentations', 
                            action='store_true',
                            help='Whether the group action on each ' +
                                 'subrepresentation normalizes the ' +
                                 'representation post action')
    elif representation == Representation.LOOKUP:
        ggroup.add_argument('--dim', type=int, default=2,
                            help='Dimension of the representation space '+
                                 'acted on.')
        ggroup.add_argument('--normalize', action='store_true',
                            help='Whether the group action normalizes the ' +
                                    'representation post action')
    elif representation == Representation.TRIVIAL:
        ggroup.add_argument('--dim', type=int, default=2,
                            help='Dimension of the representation space '+
                                 'acted on.')
<|MERGE_RESOLUTION|>--- conflicted
+++ resolved
@@ -142,23 +142,15 @@
                         'not transformed by the action representations.')
     ngroup.add_argument('--spherical',action='store_true', 
                         help='If True, the representation vector is ' + 
-<<<<<<< HEAD
-                        'normalized prior to being forwarded to ' +
-                        'group action or decoder')
-    # ngroup.add_argument('--normalize_post_act',action='store_true', 
-    #                     help='If True, the representation vector is ' + 
-    #                     'normalized after each group action ')
-=======
-                        'normalized prior to being forwarded to transform or ' +
-                        'decoder')
-    ngroup.add_argument('--normalize_post_act',action='store_true', 
-                        help='If True, the representation vector is ' + 
-                        'normalized after each group action ')
+                             'normalized prior to being forwarded to ' +
+                             'group action or decoder')
     ngroup.add_argument('--reconstruct_first',action='store_true',
                         help='Reconstructs the input prior to any action, '+
                              'this pathway is equivalent to a classic '+
                              'AutoEncoder.')
->>>>>>> 62b41a11
+    # ngroup.add_argument('--normalize_post_act',action='store_true', 
+    #                     help='If True, the representation vector is ' + 
+    #                     'normalized after each group action ')
     
 
 def misc_args(parser,dout_dir=None):
