#!/usr/bin/env python3
# Copyright 2021 Hamza Keurti
#
# Licensed under the Apache License, Version 2.0 (the "License");
# you may not use this file except in compliance with the License.
# You may obtain a copy of the License at
#
#    http://www.apache.org/licenses/LICENSE-2.0
#
# Unless required by applicable law or agreed to in writing, software
# distributed under the License is distributed on an "AS IS" BASIS,
# WITHOUT WARRANTIES OR CONDITIONS OF ANY KIND, either express or implied.
# See the License for the specific language governing permissions and
# limitations under the License.
#
# @title          :displacementae/utils/plotting_utils.py
# @author         :Hamza Keurti
# @contact        :hkeurti@ethz.ch
# @created        :22/11/2021
# @version        :1.0
# @python_version :3.7.4

import matplotlib.pyplot as plt
import numpy as np
import torch
from argparse import Namespace
import networks.autoencoder_prodrep as aeprod

import utils.misc as misc
import utils.data_utils as udutils
from sklearn.random_projection import GaussianRandomProjection

_DEFAULT_PLOT_CONFIG = [12, 5, 8] # fontsize, linewidth, markersize

# Simple 2D regression grid.
_TWO_D_MISC = Namespace()
_TWO_D_MISC.x_range = [-5, 5]
_TWO_D_MISC.y_range = [-5, 5]
_TWO_D_MISC.x_range_medium = [-1.2, 1.2]
_TWO_D_MISC.y_range_medium = [-1.2, 1.2]
_TWO_D_MISC.x_range_narrow = [-0.3, 0.3]
_TWO_D_MISC.y_range_narrow = [-0.3, 0.3]


def plot_reconstruction(dhandler, nets, config, device, logger, 
                        figname):
    if config.plot_on_black:
        plt.style.use('dark_background')
<<<<<<< HEAD
    
        
    imgs, latents, dj = dhandler.get_val_batch()
    X1 = torch.FloatTensor(imgs[:,0]).to(device)
    if config.intervene:
        X2 = torch.FloatTensor(imgs[:,1]).to(device)
    else:
        X2 = X1.clone()
    dj = torch.FloatTensor(dj).to(device).squeeze()
    if config.intervene:
        h, mu, logvar = nets(X1, dj[..., dhandler.varied_in_action])
    else:
        h, mu, logvar = nets(X1, None)
    X2_hat = torch.sigmoid(h)
=======

    with torch.no_grad():
        img1, cls1, img2, cls2, dj = dhandler.get_val_batch()
        X1 = torch.FloatTensor(img1).to(device)
        X2 = torch.FloatTensor(img2).to(device)
        dj = torch.FloatTensor(dj).to(device)
        if config.intervene:
            h, mu, logvar = nets(X2, dj[:, dhandler.intervened_on])
        else:
            h, mu, logvar = nets(X2, None)
        X2_hat = torch.sigmoid(h)
>>>>>>> f8e4722a
    nrows = 7
    ncols = 3
    fig, axes = plt.subplots(nrows,ncols,figsize=(5,8))
    kwargs={'vmin':0,'vmax':1,'cmap':'gray'}
    for row in range(nrows):
        axes[row,0].imshow(X1[row,0].cpu().numpy(),**kwargs)
        axes[row,1].imshow(X2[row,0].cpu().numpy(),**kwargs)
        axes[row,2].imshow(X2_hat[row,0].cpu().numpy(),**kwargs)
        if config.plot_on_black:
            for i in range(3):
                axes[row,i].axes.xaxis.set_visible(False)
                axes[row,i].axes.yaxis.set_visible(False)
        else:
            for i in range(3):
                axes[row,i].axis('off')
    plt.subplots_adjust(wspace=0, hspace=0.1)


    if figname is not None:
        figname += 'reconstructions.pdf'
        plt.savefig(figname,bbox_inches='tight')
        logger.info(f'Figure saved {figname}')
    plt.close(fig)
    

def plot_n_step_reconstruction(dhandler, nets, config, device, logger, 
                        figname):
    if config.plot_on_black:
        plt.style.use('dark_background')

    n_steps = config.n_steps

    imgs, latents, dj = dhandler.get_val_batch()
    X1 = torch.FloatTensor(imgs[:,0]).to(device)
    Xi = torch.FloatTensor(imgs[:,1:]).to(device)
    dj = torch.FloatTensor(dj).to(device)


    h, mu, logvar = nets(X1, dj[..., dhandler.varied_in_action])
    Xi_hat = torch.sigmoid(h)    
    
    nrows = 7
    ncols = 1 + 2*n_steps

    unit_length = 1.5

    fig, axes = plt.subplots(nrows,ncols,
                             figsize=(ncols*unit_length,
                                      nrows * unit_length))
    kwargs={'vmin':0,'vmax':1,'cmap':'gray'}
    for row in range(nrows):
        axes[row,0].imshow(X1[row,0].cpu().numpy(),**kwargs)
        for i in range(n_steps):
            axes[row,1+2*i].imshow(Xi[row,i,0].cpu().numpy(),**kwargs)
            axes[row,2+2*i].imshow(Xi_hat[row,i,0].cpu().numpy(),**kwargs)
        if config.plot_on_black:
            for j in range(ncols):
                axes[row,j].axes.xaxis.set_visible(False)
                axes[row,j].axes.yaxis.set_visible(False)
        else:
            for j in range(ncols):
                axes[row,j].axis('off')
    plt.subplots_adjust(wspace=0, hspace=0.1)


    if figname is not None:
        figname += 'reconstructions.pdf'
        plt.savefig(figname,bbox_inches='tight')
        logger.info(f'Figure saved {figname}')
    plt.close(fig)

def plot_manifold(dhandler, nets, shared, config, device, logger, mode,
                epoch, vary_latents=[3], plot_latent=[0,1], figname=None):
    """
    Produces colored scatter plot of the latent representation of 
    the different positions in the joint space.

    A 1D or 2D grid of joint positions are generated, 
    corresponding images are forwarded through the encoder.
    Resulting latent units are 
    """
    n_repr_units = nets.n_repr_units
    if max(plot_latent) >= n_repr_units:
        raise ValueError(
            "Requested plotting a representational unit which index: "+
            f"{max(plot_latent)} is too large for the "+
            f"number of representational units: {n_repr_units}")
    ts, lw, ms = _DEFAULT_PLOT_CONFIG
    if config.plot_on_black:
        plt.style.use('dark_background')

    indices = dhandler.get_indices_vary_latents(vary_latents)
    latents = dhandler.latents[indices][:,vary_latents]
    batch_size = config.batch_size
    n_batches = len(indices) // batch_size + 1
    
    results = []

    for i in range(n_batches):
        batch_indices = indices[ i * batch_size : (i+1) * batch_size]
        images = dhandler.images[batch_indices]
        X = torch.FloatTensor(images).to(device)
        with torch.no_grad():
            h, mu, logvar = nets.encode(X)
            results.append(h[:,plot_latent].cpu().numpy())
    results = np.vstack(results).squeeze()

    if config.plot_on_black:
        kwargs={'cmap':'summer'}
    else:
        kwargs={}

    for i in range(len(vary_latents)):
        latent = vary_latents[i]
        latent_name = dhandler.get_latent_name(latent)
        fig, ax = plt.subplots(figsize=(8,7))
        if len(plot_latent) == 1:
            f = ax.scatter(x=latents[:,i], y=results)
            ax.set_xlabel(f'true label {latent}', fontsize=ts)
            ax.set_ylabel(f'latent {plot_latent[0]}', fontsize=ts)
        if len(plot_latent) == 2:
            f = ax.scatter(x=results[:,0], y=results[:,1], c=latents[:,i],
                            **kwargs)
            ax.set_xlabel(f'latent {plot_latent[0]}', fontsize=ts)
            ax.set_ylabel(f'latent {plot_latent[1]}', fontsize=ts)
            dx = np.abs(results).max()
            if config.spherical:
                ax.set_xlim(_TWO_D_MISC.x_range_medium)
                ax.set_ylim(_TWO_D_MISC.y_range_medium)
            elif dx <= 0.3:
                ax.set_xlim(_TWO_D_MISC.x_range_narrow)
                ax.set_ylim(_TWO_D_MISC.y_range_narrow)
            else:
                ax.set_xlim(_TWO_D_MISC.x_range)
                ax.set_ylim(_TWO_D_MISC.y_range)
            plt.colorbar(f)
        ax.set_title('Manifold latent for latent: ' + latent_name)
        if figname is not None:
            figname1 = figname + 'repr_manifold_latent=' + misc.ints_to_str(plot_latent) 
            figname1 += '_true='+ misc.ints_to_str(latent) + '.pdf'
            plt.savefig(figname1)
            logger.info(f'Figure saved {figname1}')
        plt.close(fig)

def plot_manifold_pca(dhandler, nets, shared, config, device, logger, mode,
                epoch, vary_latents=[3], figname=None):
    """
    Produces colored scatter plot of the latent representation of 
    the different positions in the joint space.

    A 1D or 2D grid of joint positions are generated, 
    corresponding images are forwarded through the encoder.
    Resulting latent units are 
    """
    n_repr_units = nets.n_repr_units
    ts, lw, ms = _DEFAULT_PLOT_CONFIG
    if config.plot_on_black:
        plt.style.use('dark_background')

    indices = dhandler.get_indices_vary_latents(vary_latents)
    latents = dhandler.latents[indices][:,vary_latents]
    batch_size = config.batch_size
    n_batches = len(indices) // batch_size + 1
    
    results = []

    for i in range(n_batches):
        batch_indices = indices[ i * batch_size : (i+1) * batch_size]
        images = dhandler.images[batch_indices]
        X = torch.FloatTensor(images).to(device)
        with torch.no_grad():
            h, mu, logvar = nets.encode(X)
            results.append(h[:,:].cpu().numpy())
    results = np.vstack(results).squeeze()

    # PCA Projection
    pca = GaussianRandomProjection(n_components=2)
    latent2d = pca.fit_transform(results)


    if config.plot_on_black:
        kwargs={'cmap':'summer'}
    else:
        kwargs={}

    for i in range(len(vary_latents)):
        latent = vary_latents[i]
        latent_name = dhandler.get_latent_name(latent)
        fig, ax = plt.subplots(figsize=(8,7))

        f = ax.scatter(x=latent2d[:,0], y=latent2d[:,1], c=latents[:,i],
                        **kwargs)
        ax.set_xlabel(f'latent component 0', fontsize=ts)
        ax.set_ylabel(f'latent component 1', fontsize=ts)
        dx = np.abs(latent2d).max()
        if config.spherical:
            ax.set_xlim(_TWO_D_MISC.x_range_medium)
            ax.set_ylim(_TWO_D_MISC.y_range_medium)
        if dx <= 0.3:
            ax.set_xlim(_TWO_D_MISC.x_range_narrow)
            ax.set_ylim(_TWO_D_MISC.y_range_narrow)
        else:
            ax.set_xlim(_TWO_D_MISC.x_range)
            ax.set_ylim(_TWO_D_MISC.y_range)
        
        plt.colorbar(f)
        
        ax.set_title('Manifold latent for latent: ' + latent_name)
        if figname is not None:
            figname1 = figname + 'repr_manifold_pca' 
            figname1 += '_true='+ misc.ints_to_str(latent) + '.pdf'
            plt.savefig(figname1)
            logger.info(f'Figure saved {figname1}')
        plt.close(fig)




T_SERIES = ["bce_loss","kl_loss","learned_alpha"]
def plot_curves(shared,config,logger,figname=None,val_name=None):
    if config.plot_on_black:
        plt.style.use('dark_background')
    epochs = np.arange(len(vars(shared)[T_SERIES[0]]))*config.val_epoch
    for key in T_SERIES:
        if key in shared:
            fig, ax = plt.subplots(figsize=(8,7))
            ax.plot(epochs,vars(shared)[key])
            ax.set_xlabel('epochs')
            ax.set_ylabel(key)
            if figname is not None:
                figname1 = figname + 'curve_' + key + '.pdf'
                plt.savefig(figname1)
            plt.close()

def plot_thetas(dhandler, nets : aeprod.AutoencoderProdrep, config, logger,
                figname=None):
    if config.plot_on_black:
        plt.style.use('dark_background')

    reps = nets.grp_transform.action_reps
    dim = nets.grp_transform.dim
    x = np.arange(len(reps[0].thetas))
    xticks = []
    for i in range(1,dim+1):
        for j in range(i+1,dim+1):
            xticks.append(f'{i}{j}')
    width=0.5

    nrows = dhandler.action_dim + 1 
    ncols = 2
    fig, axes = plt.subplots(nrows,ncols,figsize=(2*2,nrows*2))
    # kwargs={'vmin':0,'vmax':1,'cmap':'gray'}
    for n in range(dhandler.action_dim):
        for sign in range(2):
                
            a = torch.zeros(dhandler.action_dim,dtype=int)
            a[n] = 1 - 2 * sign
            id = udutils.action_to_id(a)
            
            thetas = reps[id].thetas.to('cpu').data.numpy()
            # kwargs = {}
            axes[n,sign].bar(x - width/2, thetas/(2*np.pi), label='Rep {}'.format(a))
            axes[n,sign].set_ylim(-.5,.5)
            axes[n,sign].axhline(0)
            axes[n,sign].set_xticks(x-0.25)
            axes[n,sign].set_xticklabels(xticks)
            axes[n,sign].set_xlabel('$ij$')
            axes[n,sign].set_ylabel(r"$\theta / 2\pi$")
            axes[n,sign].set_title(f"${a.numpy()}$")


    a = torch.zeros(dhandler.action_dim,dtype=int)
    id = udutils.action_to_id(a)
    thetas = reps[id].thetas.to('cpu').data.numpy()
    axes[-1,0].bar(x - width/2, thetas/(2*np.pi), label='Rep {}'.format(a))
    axes[-1,0].set_ylim(-.5,.5)
    axes[-1,0].axhline(0)     
    axes[-1,0].set_xticks(x-0.25)
    axes[-1,0].set_xticklabels(xticks)
    axes[-1,0].set_xlabel('$ij$')
    axes[-1,0].set_ylabel(r"$\theta / 2\pi$")
    axes[-1,0].set_title(f"${a.numpy()}$")
    
    axes[-1,-1].axis('off')

    plt.subplots_adjust(wspace=0.5, hspace=0.5)

    if figname is not None:
        figname1 = figname + 'thetas.pdf' 
        plt.savefig(figname1)
        logger.info(f'Figure saved {figname1}')
    plt.close(fig)

    # TODO
    pass
    # for rep in nets.grp_transform.actions_reps:
        
    #     fig, ax = plt.subplots(figsize=(8,7))
        
    #         ax.plot(epochs,vars(shared)[key])
    #         ax.set_xlabel('epochs')
    #         ax.set_ylabel(key)
    #         if figname is not None:
    #             figname1 = figname + 'curve_' + key + '.pdf'
    #             plt.savefig(figname1)
    #         plt.close()<|MERGE_RESOLUTION|>--- conflicted
+++ resolved
@@ -46,7 +46,6 @@
                         figname):
     if config.plot_on_black:
         plt.style.use('dark_background')
-<<<<<<< HEAD
     
         
     imgs, latents, dj = dhandler.get_val_batch()
@@ -57,23 +56,10 @@
         X2 = X1.clone()
     dj = torch.FloatTensor(dj).to(device).squeeze()
     if config.intervene:
-        h, mu, logvar = nets(X1, dj[..., dhandler.varied_in_action])
+        h, mu, logvar = nets(X1, dj)
     else:
         h, mu, logvar = nets(X1, None)
     X2_hat = torch.sigmoid(h)
-=======
-
-    with torch.no_grad():
-        img1, cls1, img2, cls2, dj = dhandler.get_val_batch()
-        X1 = torch.FloatTensor(img1).to(device)
-        X2 = torch.FloatTensor(img2).to(device)
-        dj = torch.FloatTensor(dj).to(device)
-        if config.intervene:
-            h, mu, logvar = nets(X2, dj[:, dhandler.intervened_on])
-        else:
-            h, mu, logvar = nets(X2, None)
-        X2_hat = torch.sigmoid(h)
->>>>>>> f8e4722a
     nrows = 7
     ncols = 3
     fig, axes = plt.subplots(nrows,ncols,figsize=(5,8))
@@ -112,7 +98,7 @@
     dj = torch.FloatTensor(dj).to(device)
 
 
-    h, mu, logvar = nets(X1, dj[..., dhandler.varied_in_action])
+    h, mu, logvar = nets(X1, dj)
     Xi_hat = torch.sigmoid(h)    
     
     nrows = 7
@@ -313,8 +299,8 @@
     if config.plot_on_black:
         plt.style.use('dark_background')
 
-    reps = nets.grp_transform.action_reps
-    dim = nets.grp_transform.dim
+    reps = nets.grp_morphism.action_reps
+    dim = nets.grp_morphism.dim_representation
     x = np.arange(len(reps[0].thetas))
     xticks = []
     for i in range(1,dim+1):
@@ -331,7 +317,7 @@
                 
             a = torch.zeros(dhandler.action_dim,dtype=int)
             a[n] = 1 - 2 * sign
-            id = udutils.action_to_id(a)
+            id = dhandler.transition_to_index(a)
             
             thetas = reps[id].thetas.to('cpu').data.numpy()
             # kwargs = {}
@@ -369,7 +355,7 @@
 
     # TODO
     pass
-    # for rep in nets.grp_transform.actions_reps:
+    # for rep in nets.grp_morphism.actions_reps:
         
     #     fig, ax = plt.subplots(figsize=(8,7))
         
