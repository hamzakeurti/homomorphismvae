--- conflicted
+++ resolved
@@ -27,12 +27,8 @@
 import networks.autoencoder_prodrep as aeprod
 
 import utils.misc as misc
-<<<<<<< HEAD
 import utils.data_utils as udutils
-=======
 from sklearn.random_projection import GaussianRandomProjection
-
->>>>>>> 5a63efda
 
 _DEFAULT_PLOT_CONFIG = [12, 5, 8] # fontsize, linewidth, markersize
 
@@ -143,11 +139,7 @@
             if config.spherical:
                 ax.set_xlim(_TWO_D_MISC.x_range_medium)
                 ax.set_ylim(_TWO_D_MISC.y_range_medium)
-<<<<<<< HEAD
             elif dx <= 0.3:
-=======
-            if dx <= 0.3:
->>>>>>> 5a63efda
                 ax.set_xlim(_TWO_D_MISC.x_range_narrow)
                 ax.set_ylim(_TWO_D_MISC.y_range_narrow)
             else:
