#!/usr/bin/env python3
# Copyright 2021 Hamza Keurti
#
# Licensed under the Apache License, Version 2.0 (the "License");
# you may not use this file except in compliance with the License.
# You may obtain a copy of the License at
#
#    http://www.apache.org/licenses/LICENSE-2.0
#
# Unless required by applicable law or agreed to in writing, software
# distributed under the License is distributed on an "AS IS" BASIS,
# WITHOUT WARRANTIES OR CONDITIONS OF ANY KIND, either express or implied.
# See the License for the specific language governing permissions and
# limitations under the License.
#
# @title          :displacementae/autoencoder/train_utils.py
# @author         :Hamza Keurti
# @contact        :hkeurti@ethz.ch
# @created        :10/11/2021
# @version        :1.0
# @python_version :3.7.4

from argparse import Namespace
import os
import torch
import torch.nn as nn

import autoencoder.train_args as train_args
import autoencoder.scheduler as schdl
import data.data_utils as data_utils
import networks.network_utils as net_utils
import networks.variational_utils as var_utils
import utils.plotting_utils as plt_utils
import utils.sim_utils as sim_utils
import utils.misc as misc
import utils.checkpoint as ckpt

import networks.geometric.orthogonal as orth
import networks.autoencoder_prodrep as aeprod


def setup_optimizer(params, config):
    lr = config.lr
    weight_decay = config.weight_decay
    if config.use_adam:
        optimizer = torch.optim.Adam(params, lr=lr, weight_decay=weight_decay)
    else:
        optimizer = torch.optim.SGD(params, lr=lr, weight_decay=weight_decay)
    return optimizer


def evaluate(dhandler, nets, device, config, shared, logger, mode, epoch,
             save_fig=False, plot=False):
<<<<<<< HEAD
    is_prodrepr = isinstance(nets,aeprod.AutoencoderProdrep)
    nets.eval()
    if epoch == 0:
        shared.bce_loss = []
        if config.variational:
            shared.kl_loss = []
        if is_prodrepr and config.entanglement_loss:
            shared.tang_loss = []
    if epoch % config.val_epoch == 0:
=======
    with torch.no_grad():
        nets.eval()
        if epoch == 0:
            shared.bce_loss = []
            if config.variational:
                shared.kl_loss = []
        if epoch % config.val_epoch == 0:
>>>>>>> cb36fbb1

            img1, cls1, img2, cls2, dj = dhandler.get_val_batch()
            X1 = torch.FloatTensor(img1).to(device)
            X2 = torch.FloatTensor(img2).to(device)
            dj = torch.FloatTensor(dj).to(device)
            if config.intervene:
                h, mu, logvar = nets(X1, dj[:, dhandler.intervened_on])
            else:
                h, mu, logvar = nets(X1, None)
            X2_hat = torch.sigmoid(h)
            # Losses
            # Reconstruction
            bce_loss = var_utils.bce_loss(X2_hat, X2)
            if nets.variational:
                # KL
                kl_loss = var_utils.kl_loss(mu, logvar)
                total_loss = config.beta * kl_loss + bce_loss
            else:
                total_loss = bce_loss        
            if is_prodrepr and config.entanglement_loss:
                tang_loss = nets.entanglement_loss()
                total_loss += config.entanglement_weight * tang_loss
            logger.info(f'EVALUATION prior to epoch [{epoch}]...') 
            log_text = f'[{epoch}] loss\t{total_loss.item():.2f}'
            shared.bce_loss.append(bce_loss.item())
            if nets.variational:
                log_text += f'=\tBCE {bce_loss.item():.2f} '
                log_text += f'+\tKL {kl_loss.item():.5f}'
                shared.kl_loss.append(kl_loss.item())
            if is_prodrepr and config.entanglement_loss:
                log_text += f'=\tTANG {tang_loss.item():.2f}'
                shared.tang_loss.append(tang_loss.item())
            logger.info(log_text)
            if isinstance(nets.grp_transform,orth.OrthogonalMatrix) and \
                                        nets.grp_transform.learn_params:
                alpha = nets.grp_transform.alpha.cpu().data.numpy().astype(float)
                logger.info(f'learned alpha {alpha}')
                if not hasattr(shared,"learned_alpha"):
                    shared.learned_alpha = []
                shared.learned_alpha.append(list(alpha))
            if epoch % 20*config.val_epoch == 0:
                sim_utils.save_dictionary(shared,config)

        if plot and (epoch % config.plot_epoch == 0):
            fig_dir = os.path.join(config.out_dir, 'figures')
            figname = None
            if save_fig:
                figname = os.path.join(fig_dir, f'{epoch}_')
                shared.figname=figname
            plt_utils.plot_reconstruction(dhandler, nets, config, device,
                                        logger, figname)
            vary_latents = misc.str_to_ints(config.plot_vary_latents)
            plot_latent = misc.str_to_ints(config.plot_manifold_latent)
            if len(plot_latent) > 0:
                if not isinstance(plot_latent[0],list):
                    plot_latent = [plot_latent]
                    vary_latents = [vary_latents]
                for i in range(len(plot_latent)):
                    plt_utils.plot_manifold(dhandler, nets, shared, config, 
                                        device, logger, mode, epoch, 
                                        vary_latents=vary_latents[i],
                                        plot_latent=plot_latent[i], 
                                        figname=figname)
            if is_prodrepr and config.plot_thetas:
                plt_utils.plot_thetas(dhandler, nets, config, logger, figname=figname)
    nets.train()

def train(dhandler, dloader, nets, config, shared, device, logger, mode):
    is_prodrepr = isinstance(nets,aeprod.AutoencoderProdrep)
    
    params = nets.parameters()
    scheduler = schdl.Scheduler(2)
    optim = setup_optimizer(params, config)
    epochs = config.epochs
    interrupted_training = False
    
    for epoch in range(epochs):
        
        evaluate(dhandler, nets, device, config, shared, logger, mode,
                    epoch, save_fig=True, plot=not config.no_plots)
        
        logger.info(f"Training epoch {epoch}.")
        scheduler.toggle_train(
            [nets.encoder,nets.grp_transform,nets.decoder], 
            [nets.encoder,nets.decoder],
            epoch)
        
        for i, batch in enumerate(dloader):
            optim.zero_grad()
            x1, y1, x2, y2, dj = [a.to(device) for a in batch]
            x1 = x1.float()
            x2 = x2.float()
            dj = dj.float()
            ### Forward ###
            if config.intervene:
                h, mu, logvar = nets(x1, dj[:, dhandler.intervened_on])
            else:
                h, mu, logvar = nets(x1, None)
            x2_hat = torch.sigmoid(h)
            ### Losses
            # Reconstruction
            bce_loss = var_utils.bce_loss(x2_hat, x2)
            total_loss = bce_loss
            if nets.variational:
                # KL
                kl_loss = var_utils.kl_loss(mu, logvar)
                total_loss += config.beta * kl_loss
            if is_prodrepr and config.entanglement_loss:
                tang_loss = nets.entanglement_loss()
                total_loss += config.entanglement_weight * tang_loss
            total_loss.backward()
            optim.step()
            if isinstance(nets,aeprod.AutoencoderProdrep):
                # Clear the stored matrices so they are regenerated at next 
                # iteration. 
                nets.grp_transform.clear_representations()
            ### Logging
            log_text = f'[{epoch}:{i}] loss\t{total_loss.item():.2f} ' 
            if nets.variational:
                log_text += f'=\tBCE {bce_loss.item():.2f} '
                log_text += f'+\tKL {kl_loss.item():.5f}'
            if is_prodrepr and config.entanglement_loss:
                log_text += f'=\tTANG {tang_loss.item():.2f}'

            logger.info(log_text)
    
    if config.checkpoint:
        checkpoint_dir = os.path.join(config.out_dir,"checkpoint")
        losses = {
            key:val for (key,val) in vars(shared).items() if 'loss' in key}
        ckpt.save_checkpoint( nets, optim, losses=losses, epoch=epochs-1, 
            save_path=checkpoint_dir)

    plt_utils.plot_curves(shared,config,logger,figname=shared.figname)
    return interrupted_training<|MERGE_RESOLUTION|>--- conflicted
+++ resolved
@@ -51,9 +51,8 @@
 
 def evaluate(dhandler, nets, device, config, shared, logger, mode, epoch,
              save_fig=False, plot=False):
-<<<<<<< HEAD
+    nets.eval()
     is_prodrepr = isinstance(nets,aeprod.AutoencoderProdrep)
-    nets.eval()
     if epoch == 0:
         shared.bce_loss = []
         if config.variational:
@@ -61,16 +60,7 @@
         if is_prodrepr and config.entanglement_loss:
             shared.tang_loss = []
     if epoch % config.val_epoch == 0:
-=======
-    with torch.no_grad():
-        nets.eval()
-        if epoch == 0:
-            shared.bce_loss = []
-            if config.variational:
-                shared.kl_loss = []
-        if epoch % config.val_epoch == 0:
->>>>>>> cb36fbb1
-
+        with torch.no_grad():
             img1, cls1, img2, cls2, dj = dhandler.get_val_batch()
             X1 = torch.FloatTensor(img1).to(device)
             X2 = torch.FloatTensor(img2).to(device)
@@ -140,8 +130,8 @@
 def train(dhandler, dloader, nets, config, shared, device, logger, mode):
     is_prodrepr = isinstance(nets,aeprod.AutoencoderProdrep)
     
+    scheduler = schdl.Scheduler(2)
     params = nets.parameters()
-    scheduler = schdl.Scheduler(2)
     optim = setup_optimizer(params, config)
     epochs = config.epochs
     interrupted_training = False
