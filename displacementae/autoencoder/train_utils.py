#!/usr/bin/env python3
# Copyright 2021 Hamza Keurti
#
# Licensed under the Apache License, Version 2.0 (the "License");
# you may not use this file except in compliance with the License.
# You may obtain a copy of the License at
#
#    http://www.apache.org/licenses/LICENSE-2.0
#
# Unless required by applicable law or agreed to in writing, software
# distributed under the License is distributed on an "AS IS" BASIS,
# WITHOUT WARRANTIES OR CONDITIONS OF ANY KIND, either express or implied.
# See the License for the specific language governing permissions and
# limitations under the License.
#
# @title          :displacementae/autoencoder/train_utils.py
# @author         :Hamza Keurti
# @contact        :hkeurti@ethz.ch
# @created        :10/11/2021
# @version        :1.0
# @python_version :3.7.4

from argparse import Namespace
import os
import torch
import torch.nn as nn

import autoencoder.train_args as train_args
import autoencoder.scheduler as schdl
import data.data_utils as data_utils
from networks.autoencoder import AutoEncoder
import networks.network_utils as net_utils
import networks.variational_utils as var_utils
import utils.plotting_utils as plt_utils
import utils.sim_utils as sim_utils
import utils.misc as misc
import utils.checkpoint as ckpt

import networks.geometric.orthogonal as orth
import networks.autoencoder_prodrep as aeprod


def setup_optimizer(params, config):
    lr = config.lr
    weight_decay = config.weight_decay
    if config.use_adam:
        optimizer = torch.optim.Adam(params, lr=lr, weight_decay=weight_decay)
    else:
        optimizer = torch.optim.SGD(params, lr=lr, weight_decay=weight_decay)
    return optimizer


def evaluate(dhandler, nets:AutoEncoder, device, config, shared, logger, mode, epoch,
             save_fig=False, plot=False):
    nets.eval()
    is_prodrepr = isinstance(nets,aeprod.AutoencoderProdrep)
    if epoch == 0:
        shared.bce_loss = []
        if config.variational:
            shared.kl_loss = []
        if is_prodrepr and config.entanglement_loss:
            shared.tang_loss = []
    if epoch % config.val_epoch == 0:
        with torch.no_grad():
            imgs, latents, dj = dhandler.get_val_batch()
            X1 = torch.FloatTensor(imgs[:,0]).to(device)
            if config.intervene:
                X2 = torch.FloatTensor(imgs[:,1]).to(device)
            else:
                X2 = X1.clone()
                
            dj = torch.FloatTensor(dj).to(device).squeeze()
            if config.intervene:
                h, mu, logvar = nets(X1, dj[:, dhandler.varied_in_action])
            else:
                h, mu, logvar = nets(X1, None)
            X2_hat = torch.sigmoid(h)
            # Losses
            # Reconstruction
            bce_loss = var_utils.bce_loss(X2_hat, X2)
            if nets.variational:
                # KL
                kl_loss = var_utils.kl_loss(mu, logvar)
                total_loss = config.beta * kl_loss + bce_loss
            else:
                total_loss = bce_loss        
<<<<<<< HEAD
            logger.info(f'EVALUATION prior to epoch [{epoch}]...') 
            log_text = f'[{epoch}] loss\t{total_loss.item():.2f}'
            shared.bce_loss.append(bce_loss.item())
            if nets.variational:
                log_text += f'=\tBCE {bce_loss.item():.2f} '
                log_text += f'+\tKL {kl_loss.item():.5f}'
                shared.kl_loss.append(kl_loss.item())
            logger.info(log_text)
            example_R = nets.grp_morphism.get_example_repr()
            # alpha = nets.grp_transform.alpha.cpu().data.numpy().astype(float)
            # logger.info(f'learned alpha {alpha}')
            # if not hasattr(shared,"learned_alpha"):
            #     shared.learned_alpha = []
            # shared.learned_alpha.append(list(alpha))
            if epoch % 20*config.val_epoch == 0:
                sim_utils.save_dictionary(shared,config)
=======
            if is_prodrepr and config.entanglement_loss:
                tang_loss = nets.entanglement_loss()
                total_loss += config.entanglement_weight * tang_loss
        logger.info(f'EVALUATION prior to epoch [{epoch}]...') 
        log_text = f'[{epoch}] loss\t{total_loss.item():.2f}'
        shared.bce_loss.append(bce_loss.item())
        if nets.variational:
            log_text += f'=\tBCE {bce_loss.item():.2f} '
            log_text += f'+\tKL {kl_loss.item():.5f}'
            shared.kl_loss.append(kl_loss.item())
        if is_prodrepr and config.entanglement_loss:
            log_text += f'=\tTANG {tang_loss.item():.2f}'
            shared.tang_loss.append(tang_loss.item())
        logger.info(log_text)
        if isinstance(nets.grp_transform,orth.OrthogonalMatrix) and \
                                    nets.grp_transform.learn_params:
            alpha = nets.grp_transform.alpha.cpu().data.numpy().astype(float)
            logger.info(f'learned alpha {alpha}')
            if not hasattr(shared,"learned_alpha"):
                shared.learned_alpha = []
            shared.learned_alpha.append(list(alpha))
        if epoch % 20*config.val_epoch == 0:
            sim_utils.save_dictionary(shared,config)
>>>>>>> f8e4722a

        if plot and (epoch % config.plot_epoch == 0):
            fig_dir = os.path.join(config.out_dir, 'figures')
            figname = None
            if save_fig:
                figname = os.path.join(fig_dir, f'{epoch}_')
                shared.figname=figname
            plt_utils.plot_reconstruction(dhandler, nets, config, device,
                                        logger, figname)
            vary_latents = misc.str_to_ints(config.plot_vary_latents)
            plot_latent = misc.str_to_ints(config.plot_manifold_latent)
            if len(plot_latent) > 0:
                if not isinstance(plot_latent[0],list):
                    plot_latent = [plot_latent]
                    vary_latents = [vary_latents]
                for i in range(len(vary_latents)):
                    if config.plot_pca:
                        plt_utils.plot_manifold_pca(dhandler, nets, shared, config, 
                                            device, logger, mode, epoch, 
                                            vary_latents=vary_latents[i],
                                            figname=figname)    
                    else:
                        plt_utils.plot_manifold(dhandler, nets, shared, config, 
                                        device, logger, mode, epoch, 
                                        vary_latents=vary_latents[i],
                                        plot_latent=plot_latent[i], 
                                        figname=figname)
            if is_prodrepr and config.plot_thetas:
                plt_utils.plot_thetas(dhandler, nets, config, logger, figname=figname)
    nets.train()

def train(dhandler, dloader, nets, config, shared, device, logger, mode):
    is_prodrepr = isinstance(nets,aeprod.AutoencoderProdrep)
    
    scheduler = schdl.Scheduler(2)
    params = nets.parameters()
    optim = setup_optimizer(params, config)
    epochs = config.epochs
    interrupted_training = False
    
    for epoch in range(epochs):
        
        evaluate(dhandler, nets, device, config, shared, logger, mode,
                    epoch, save_fig=True, plot=not config.no_plots)
        
        logger.info(f"Training epoch {epoch}.")
        scheduler.toggle_train(
            [nets.encoder,nets.grp_transform,nets.decoder], 
            [nets.encoder,nets.decoder],
            epoch)
        
        for i, batch in enumerate(dloader):
            optim.zero_grad()
            imgs, latents, dj = (a.to(device) for a in batch)
            dj = dj.float().squeeze()
            x1 = imgs[:,0].float().to(device)
            if config.intervene:
                x2 = imgs[:,1].float().to(device)
            else:
                x2 = x1.clone()
            ### Forward ###
            if config.intervene:
                h, mu, logvar = nets(x1, dj[:, dhandler.varied_in_action])
            else:
                h, mu, logvar = nets(x1, None)
            x2_hat = torch.sigmoid(h)
            ### Losses
            # Reconstruction
            bce_loss = var_utils.bce_loss(x2_hat, x2)
            total_loss = bce_loss
            if nets.variational:
                # KL
                kl_loss = var_utils.kl_loss(mu, logvar)
                total_loss += config.beta * kl_loss
            if is_prodrepr and config.entanglement_loss:
                tang_loss = nets.entanglement_loss()
                total_loss += config.entanglement_weight * tang_loss
            total_loss.backward()
            optim.step()
            if isinstance(nets,aeprod.AutoencoderProdrep):
                # Clear the stored matrices so they are regenerated at next 
                # iteration. 
                nets.grp_transform.clear_representations()
            ### Logging
            log_text = f'[{epoch}:{i}] loss\t{total_loss.item():.2f} ' 
            if nets.variational:
                log_text += f'=\tBCE {bce_loss.item():.2f} '
                log_text += f'+\tKL {kl_loss.item():.5f}'
            if is_prodrepr and config.entanglement_loss:
                log_text += f'=\tTANG {tang_loss.item():.2f}'

            logger.info(log_text)
    
    if config.checkpoint:
        checkpoint_dir = os.path.join(config.out_dir,"checkpoint")
        losses = {
            key:val for (key,val) in vars(shared).items() if 'loss' in key}
        ckpt.save_checkpoint( nets, optim, losses=losses, epoch=epochs-1, 
            save_path=checkpoint_dir)

    plt_utils.plot_curves(shared,config,logger,figname=shared.figname)
    return interrupted_training<|MERGE_RESOLUTION|>--- conflicted
+++ resolved
@@ -36,7 +36,6 @@
 import utils.misc as misc
 import utils.checkpoint as ckpt
 
-import networks.geometric.orthogonal as orth
 import networks.autoencoder_prodrep as aeprod
 
 
@@ -58,8 +57,8 @@
         shared.bce_loss = []
         if config.variational:
             shared.kl_loss = []
-        if is_prodrepr and config.entanglement_loss:
-            shared.tang_loss = []
+        if nets.grp_morphism.repr_loss_on:
+            shared.grp_loss = []
     if epoch % config.val_epoch == 0:
         with torch.no_grad():
             imgs, latents, dj = dhandler.get_val_batch()
@@ -71,20 +70,22 @@
                 
             dj = torch.FloatTensor(dj).to(device).squeeze()
             if config.intervene:
-                h, mu, logvar = nets(X1, dj[:, dhandler.varied_in_action])
+                h, mu, logvar = nets(X1, dj)
             else:
                 h, mu, logvar = nets(X1, None)
             X2_hat = torch.sigmoid(h)
             # Losses
             # Reconstruction
             bce_loss = var_utils.bce_loss(X2_hat, X2)
+            total_loss = bce_loss
             if nets.variational:
                 # KL
                 kl_loss = var_utils.kl_loss(mu, logvar)
-                total_loss = config.beta * kl_loss + bce_loss
-            else:
-                total_loss = bce_loss        
-<<<<<<< HEAD
+                total_loss += config.beta * kl_loss
+            if nets.grp_morphism.repr_loss_on:
+                grp_loss = nets.grp_morphism.representation_loss() 
+                total_loss += nets.grp_morphism.repr_loss_weight * grp_loss
+            # Logging     
             logger.info(f'EVALUATION prior to epoch [{epoch}]...') 
             log_text = f'[{epoch}] loss\t{total_loss.item():.2f}'
             shared.bce_loss.append(bce_loss.item())
@@ -92,40 +93,18 @@
                 log_text += f'=\tBCE {bce_loss.item():.2f} '
                 log_text += f'+\tKL {kl_loss.item():.5f}'
                 shared.kl_loss.append(kl_loss.item())
+            if nets.grp_morphism.repr_loss_on:
+                log_text += f'=\tGRP {grp_loss.item():.2f}'
+                shared.grp_loss.append(grp_loss.item())
             logger.info(log_text)
             example_R = nets.grp_morphism.get_example_repr()
-            # alpha = nets.grp_transform.alpha.cpu().data.numpy().astype(float)
+            # alpha = nets.grp_morphism.alpha.cpu().data.numpy().astype(float)
             # logger.info(f'learned alpha {alpha}')
             # if not hasattr(shared,"learned_alpha"):
             #     shared.learned_alpha = []
             # shared.learned_alpha.append(list(alpha))
             if epoch % 20*config.val_epoch == 0:
                 sim_utils.save_dictionary(shared,config)
-=======
-            if is_prodrepr and config.entanglement_loss:
-                tang_loss = nets.entanglement_loss()
-                total_loss += config.entanglement_weight * tang_loss
-        logger.info(f'EVALUATION prior to epoch [{epoch}]...') 
-        log_text = f'[{epoch}] loss\t{total_loss.item():.2f}'
-        shared.bce_loss.append(bce_loss.item())
-        if nets.variational:
-            log_text += f'=\tBCE {bce_loss.item():.2f} '
-            log_text += f'+\tKL {kl_loss.item():.5f}'
-            shared.kl_loss.append(kl_loss.item())
-        if is_prodrepr and config.entanglement_loss:
-            log_text += f'=\tTANG {tang_loss.item():.2f}'
-            shared.tang_loss.append(tang_loss.item())
-        logger.info(log_text)
-        if isinstance(nets.grp_transform,orth.OrthogonalMatrix) and \
-                                    nets.grp_transform.learn_params:
-            alpha = nets.grp_transform.alpha.cpu().data.numpy().astype(float)
-            logger.info(f'learned alpha {alpha}')
-            if not hasattr(shared,"learned_alpha"):
-                shared.learned_alpha = []
-            shared.learned_alpha.append(list(alpha))
-        if epoch % 20*config.val_epoch == 0:
-            sim_utils.save_dictionary(shared,config)
->>>>>>> f8e4722a
 
         if plot and (epoch % config.plot_epoch == 0):
             fig_dir = os.path.join(config.out_dir, 'figures')
@@ -143,18 +122,21 @@
                     vary_latents = [vary_latents]
                 for i in range(len(vary_latents)):
                     if config.plot_pca:
-                        plt_utils.plot_manifold_pca(dhandler, nets, shared, config, 
-                                            device, logger, mode, epoch, 
-                                            vary_latents=vary_latents[i],
-                                            figname=figname)    
+                        plt_utils.plot_manifold_pca(
+                                    dhandler, nets, shared, config, 
+                                    device, logger, mode, epoch, 
+                                    vary_latents=vary_latents[i],
+                                    figname=figname)    
                     else:
-                        plt_utils.plot_manifold(dhandler, nets, shared, config, 
-                                        device, logger, mode, epoch, 
-                                        vary_latents=vary_latents[i],
-                                        plot_latent=plot_latent[i], 
-                                        figname=figname)
-            if is_prodrepr and config.plot_thetas:
-                plt_utils.plot_thetas(dhandler, nets, config, logger, figname=figname)
+                        plt_utils.plot_manifold(
+                                    dhandler, nets, shared, config, 
+                                    device, logger, mode, epoch, 
+                                    vary_latents=vary_latents[i],
+                                    plot_latent=plot_latent[i], 
+                                    figname=figname)
+            if config.plot_thetas:
+                plt_utils.plot_thetas(dhandler, nets, config, 
+                                      logger, figname=figname)
     nets.train()
 
 def train(dhandler, dloader, nets, config, shared, device, logger, mode):
@@ -167,13 +149,13 @@
     interrupted_training = False
     
     for epoch in range(epochs):
-        
-        evaluate(dhandler, nets, device, config, shared, logger, mode,
-                    epoch, save_fig=True, plot=not config.no_plots)
+        with torch.no_grad():
+            evaluate(dhandler, nets, device, config, shared, logger, mode,
+                     epoch, save_fig=True, plot=not config.no_plots)
         
         logger.info(f"Training epoch {epoch}.")
         scheduler.toggle_train(
-            [nets.encoder,nets.grp_transform,nets.decoder], 
+            [nets.encoder,nets.grp_morphism,nets.decoder], 
             [nets.encoder,nets.decoder],
             epoch)
         
@@ -188,7 +170,7 @@
                 x2 = x1.clone()
             ### Forward ###
             if config.intervene:
-                h, mu, logvar = nets(x1, dj[:, dhandler.varied_in_action])
+                h, mu, logvar = nets(x1, dj)
             else:
                 h, mu, logvar = nets(x1, None)
             x2_hat = torch.sigmoid(h)
@@ -200,23 +182,25 @@
                 # KL
                 kl_loss = var_utils.kl_loss(mu, logvar)
                 total_loss += config.beta * kl_loss
-            if is_prodrepr and config.entanglement_loss:
-                tang_loss = nets.entanglement_loss()
-                total_loss += config.entanglement_weight * tang_loss
+            if nets.grp_morphism.repr_loss_on:
+                grp_loss = nets.grp_morphism.representation_loss() 
+                total_loss += nets.grp_morphism.repr_loss_weight * grp_loss
+
             total_loss.backward()
             optim.step()
-            if isinstance(nets,aeprod.AutoencoderProdrep):
-                # Clear the stored matrices so they are regenerated at next 
-                # iteration. 
-                nets.grp_transform.clear_representations()
+            # Clear the stored matrices so they are regenerated at next 
+            # iteration. 
+            nets.grp_morphism.end_iteration()
+
             ### Logging
             log_text = f'[{epoch}:{i}] loss\t{total_loss.item():.2f} ' 
             if nets.variational:
                 log_text += f'=\tBCE {bce_loss.item():.2f} '
                 log_text += f'+\tKL {kl_loss.item():.5f}'
-            if is_prodrepr and config.entanglement_loss:
-                log_text += f'=\tTANG {tang_loss.item():.2f}'
-
+                shared.kl_loss.append(kl_loss.item())
+            if nets.grp_morphism.repr_loss_on:
+                log_text += f'=\tGRP {grp_loss.item():.2f}'
+                shared.grp_loss.append(grp_loss.item())
             logger.info(log_text)
     
     if config.checkpoint:
