#!/usr/bin/env python3
# Copyright 2021 Hamza Keurti
#
# Licensed under the Apache License, Version 2.0 (the "License");
# you may not use this file except in compliance with the License.
# You may obtain a copy of the License at
#
#    http://www.apache.org/licenses/LICENSE-2.0
#
# Unless required by applicable law or agreed to in writing, software
# distributed under the License is distributed on an "AS IS" BASIS,
# WITHOUT WARRANTIES OR CONDITIONS OF ANY KIND, either express or implied.
# See the License for the specific language governing permissions and
# limitations under the License.
#
# @title          :displacementae/autoencoder/train_args.py
# @author         :Hamza Keurti
# @contact        :hkeurti@ethz.ch
# @created        :10/11/2021
# @version        :1.0
# @python_version :3.7.4

import argparse
from datetime import datetime

def parse_cmd_arguments(repr):
    curr_date = datetime.now().strftime('%Y-%m-%d_%H-%M-%S')
    description = 'Geometric Autoencoder'
    dout_dir = './out/run_'+curr_date
    parser = argparse.ArgumentParser(description=description)
    data_args(parser)
    train_args(parser)
    net_args(parser)
    misc_args(parser,dout_dir)
    if repr == 'prodrepr':
        prodrepr_args(parser)
    config = parser.parse_args()
    return config

def data_args(parser):
    dgroup = parser.add_argument_group('Data options')
    dgroup.add_argument('--dataset', type=str, default='armeye', 
                        help='Name of dataset',choices=['armeye','dsprites'])
    dgroup.add_argument('--n_joints', type=int, default=3,
                        help='Number of joints in the robot')
    dgroup.add_argument('--fixed_in_sampling', type=str, default='',
                        help='indices of fixed joints in sampling')
    dgroup.add_argument('--fixed_values', type=str, default='', 
                        help='Values of fixed joints')
    dgroup.add_argument('--fixed_in_intervention', type=str, default='', 
                        help='Indices of fixed joints in intervention')
    dgroup.add_argument('--intervene', action='store_true',
                        help='Whether to vary joint positions.')
    dgroup.add_argument('--shuffle', type=bool, default=True,
                        help='Shuffle the dataset.')
    dgroup.add_argument('--displacement_range', type=str,
                        default="-3,3", help='Range of uniform distribution '+
                        'from which to sample future joint position')
    dgroup.add_argument('--distrib', type=str, default='uniform', 
                        help='Displacement sampling distribution',
                        choices=['uniform','disentangled'])
    dgroup.add_argument('--data_root', type=str, 
                        help='Root directory of the dataset directory.')
    dgroup.add_argument('--data_random_seed', default=42,type=int,
                        help='Specify data random seed for reproducibility.')
    dgroup.add_argument('--num_train', type=int, default=100,
                        help='Number of training samples')
    dgroup.add_argument('--num_val', type=int, default=15,
                        help='Number of evaluation samples')
    dgroup.add_argument('--cyclic_trans', action='store_true',
                        help='considers position as a cyclic latent.')
    

def train_args(parser):
    """
    Arguments specified in this function:
            - `batch_size`
            - `n_iter`
            - `epochs`
            - `lr`
            - `momentum`
            - `weight_decay`
            - `use_adam`
    """
    tgroup = parser.add_argument_group('Train options')
    tgroup.add_argument('--batch_size',type=int,default=50, 
                        help='Training batch size')
    tgroup.add_argument('--n_iter', type=int, default=10000,
                        help='Number of training iterations per task. ')
    tgroup.add_argument('--epochs', type=int, default=10,
                        help='Number of epochs.')
    tgroup.add_argument('--val_epoch', type=int, default=5,
                        help='Number of epochs between evaluations.')
    tgroup.add_argument('--plot_epoch', type=int, default=200,
                        help='Number of epochs between evaluations.')
    tgroup.add_argument('--lr', type=float, default=1e-2,
                        help='Learning rate of optimizer(s).')
    tgroup.add_argument('--momentum', type=float, default=0,
                        help='Momentum of optimizer(s) (Only used for SGD).')
    tgroup.add_argument('--weight_decay', type=float, default=0,
                        help='Weight decay of optimizer(s).')
    tgroup.add_argument('--use_adam', action='store_true',
                        help='Use Adam optimizer instead of SGD.')

def net_args(parser):
    """
    Arguments specified in this function:
            - `net_act`
            - `conv_channels`
            - `lin_channels`
            - `kernel_sizes`
            - `strides`
            - `learn_geometry`
            - `specified_grp_step`
            - `variational`
            - `beta`
            - `n_free_latents`
    """
    ngroup = parser.add_argument_group('network options')
    ngroup.add_argument('--net_act',type=str,default='relu',
                        choices=['sigmoid','relu','tanh','none'], 
                        help='Training batch size')
    ngroup.add_argument('--conv_channels', type=str, default='',
                        help='Channels per layer. '+
                        'Input channels must be included')
    ngroup.add_argument('--lin_channels', type=str, default='',
                        help='linear channels.')
    ngroup.add_argument('--kernel_sizes', type=str, default='5',
                        help='kernel sizes of convolution layers.')
    ngroup.add_argument('--strides', type=str, default='1',
                        help='strides of convlution layers.')
    ngroup.add_argument('--learn_geometry',action='store_true', 
                        help='Whether to learn the grp action parameters. '+
                        'If not, these should be provided in arg '+
                        '--specified_grp_step')
    ngroup.add_argument('--specified_grp_step', type=str, default='0', 
                        help='specified grp action parameters')
    ngroup.add_argument('--variational',action='store_true', 
                        help='Whether the network outputs ' + 
                        'should be considered as mean and var of a gaussian.')
    ngroup.add_argument('--beta',type=float, 
                        help='Beta factor of the beta-VAE ' +
                        'balances contribution of prior matching loss. ' + 
                        'Defaults to 1.')
    ngroup.add_argument('--n_free_units',type=int, default=0, 
                        help='number of representation units ' +
                        'not transformed by the action representations.')
    ngroup.add_argument('--spherical',action='store_true', 
                        help='If True, the representation vector is ' + 
                        'normalized prior to being forwarded to transform or ' +
                        'decoder')

def misc_args(parser,dout_dir=None):
    if dout_dir is None:
        dout_dir = './out/run_' + datetime.now().strftime('%Y-%m-%d_%H-%M-%S')
    mgroup = parser.add_argument_group('Miscellaneous options')
    mgroup.add_argument('--out_dir', type=str, default=dout_dir,
                        help='Where to store the outputs of this simulation.')
    mgroup.add_argument('--use_cuda', action='store_true',
                        help='Whether to use GPU.')
    mgroup.add_argument('--cuda_number', type=int,
                        help='if use_cuda, GPU device number.')
    mgroup.add_argument('--random_seed', type=int, default=42,
                        help='Specify random seed for reproducibility')
    mgroup.add_argument('--plot_on_black', action='store_true', 
                        help='Whether to plot using dark background style')
    mgroup.add_argument('--no_plots', action='store_true', 
                        help='Whether to plot figures')
    mgroup.add_argument('--plot_manifold_latent', type=str, default='',
                        help='Which latent units to visualize the manifold of.')
    mgroup.add_argument('--plot_vary_latents', type=str, default='',
                        help='Which joints to move' + 
                        'to produce a manifold of latents.')
    mgroup.add_argument('--checkpoint', action='store_true', 
                        help='Saves a checkpoint of the model and optimizer '+
                        'at the end of training')
<<<<<<< HEAD

def prodrepr_args(parser):
    pgroup = parser.add_argument_group('Prod Repr options')
    pgroup.add_argument('--repr_dim', type=int, 
                        help='Dimensionality of the group representation.')
    pgroup.add_argument('--entanglement_loss', action='store_true', 
                        help='Whether to use the entanglement loss.')
    pgroup.add_argument('--entanglement_weight', type=float, default=0.01, 
                        help='Weight of the entanglement loss.')
    pgroup.add_argument('--plot_thetas', action='store_true', 
                        help='Whether to plot the learned thetas.')
    
    
=======
    mgroup.add_argument('--plot_pca', action='store_true', 
                        help='Plots scatter of representations projected '+
                             'along 2 main pca components')
>>>>>>> 5a63efda
<|MERGE_RESOLUTION|>--- conflicted
+++ resolved
@@ -174,8 +174,10 @@
     mgroup.add_argument('--checkpoint', action='store_true', 
                         help='Saves a checkpoint of the model and optimizer '+
                         'at the end of training')
-<<<<<<< HEAD
-
+    mgroup.add_argument('--plot_pca', action='store_true', 
+                        help='Plots scatter of representations projected '+
+                             'along 2 main pca components')
+    
 def prodrepr_args(parser):
     pgroup = parser.add_argument_group('Prod Repr options')
     pgroup.add_argument('--repr_dim', type=int, 
@@ -185,11 +187,4 @@
     pgroup.add_argument('--entanglement_weight', type=float, default=0.01, 
                         help='Weight of the entanglement loss.')
     pgroup.add_argument('--plot_thetas', action='store_true', 
-                        help='Whether to plot the learned thetas.')
-    
-    
-=======
-    mgroup.add_argument('--plot_pca', action='store_true', 
-                        help='Plots scatter of representations projected '+
-                             'along 2 main pca components')
->>>>>>> 5a63efda
+                        help='Whether to plot the learned thetas.')