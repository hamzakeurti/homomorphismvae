--- conflicted
+++ resolved
@@ -23,19 +23,16 @@
 import argparse
 from datetime import datetime
 
-<<<<<<< HEAD
 import utils.args as args
 
-def parse_cmd_arguments(representation='block_rots_repr' ,description=''):
-=======
-def parse_cmd_arguments(repr):
->>>>>>> f8e4722a
+from grouprepr.representation_utils import Representation
+
+def parse_cmd_arguments(representation=Representation.BLOCK_ROTS ,description=''):
     curr_date = datetime.now().strftime('%Y-%m-%d_%H-%M-%S')
     if not description:
         description = 'Geometric Autoencoder'
     dout_dir = './out/run_'+curr_date
     parser = argparse.ArgumentParser(description=description)
-<<<<<<< HEAD
     args.data_args(parser)
     args.train_args(parser)
     args.net_args(parser)
@@ -44,165 +41,3 @@
 
     config = parser.parse_args()
     return config
-=======
-    data_args(parser)
-    train_args(parser)
-    net_args(parser)
-    misc_args(parser,dout_dir)
-    if repr == 'prodrepr':
-        prodrepr_args(parser)
-    config = parser.parse_args()
-    return config
-
-def data_args(parser):
-    dgroup = parser.add_argument_group('Data options')
-    dgroup.add_argument('--dataset', type=str, default='armeye', 
-                        help='Name of dataset',choices=['armeye','dsprites'])
-    dgroup.add_argument('--n_joints', type=int, default=3,
-                        help='Number of joints in the robot')
-    dgroup.add_argument('--fixed_in_sampling', type=str, default='',
-                        help='indices of fixed joints in sampling')
-    dgroup.add_argument('--fixed_values', type=str, default='', 
-                        help='Values of fixed joints')
-    dgroup.add_argument('--fixed_in_intervention', type=str, default='', 
-                        help='Indices of fixed joints in intervention')
-    dgroup.add_argument('--intervene', action='store_true',
-                        help='Whether to vary joint positions.')
-    dgroup.add_argument('--shuffle', type=bool, default=True,
-                        help='Shuffle the dataset.')
-    dgroup.add_argument('--displacement_range', type=str,
-                        default="-3,3", help='Range of uniform distribution '+
-                        'from which to sample future joint position')
-    dgroup.add_argument('--distrib', type=str, default='uniform', 
-                        help='Displacement sampling distribution',
-                        choices=['uniform','disentangled'])
-    dgroup.add_argument('--data_root', type=str, 
-                        help='Root directory of the dataset directory.')
-    dgroup.add_argument('--data_random_seed', default=42,type=int,
-                        help='Specify data random seed for reproducibility.')
-    dgroup.add_argument('--num_train', type=int, default=100,
-                        help='Number of training samples')
-    dgroup.add_argument('--num_val', type=int, default=15,
-                        help='Number of evaluation samples')
-    dgroup.add_argument('--cyclic_trans', action='store_true',
-                        help='considers position as a cyclic latent.')
-    
-
-def train_args(parser):
-    """
-    Arguments specified in this function:
-            - `batch_size`
-            - `n_iter`
-            - `epochs`
-            - `lr`
-            - `momentum`
-            - `weight_decay`
-            - `use_adam`
-    """
-    tgroup = parser.add_argument_group('Train options')
-    tgroup.add_argument('--batch_size',type=int,default=50, 
-                        help='Training batch size')
-    tgroup.add_argument('--n_iter', type=int, default=10000,
-                        help='Number of training iterations per task. ')
-    tgroup.add_argument('--epochs', type=int, default=10,
-                        help='Number of epochs.')
-    tgroup.add_argument('--val_epoch', type=int, default=5,
-                        help='Number of epochs between evaluations.')
-    tgroup.add_argument('--plot_epoch', type=int, default=200,
-                        help='Number of epochs between evaluations.')
-    tgroup.add_argument('--lr', type=float, default=1e-2,
-                        help='Learning rate of optimizer(s).')
-    tgroup.add_argument('--momentum', type=float, default=0,
-                        help='Momentum of optimizer(s) (Only used for SGD).')
-    tgroup.add_argument('--weight_decay', type=float, default=0,
-                        help='Weight decay of optimizer(s).')
-    tgroup.add_argument('--use_adam', action='store_true',
-                        help='Use Adam optimizer instead of SGD.')
-
-def net_args(parser):
-    """
-    Arguments specified in this function:
-            - `net_act`
-            - `conv_channels`
-            - `lin_channels`
-            - `kernel_sizes`
-            - `strides`
-            - `learn_geometry`
-            - `specified_grp_step`
-            - `variational`
-            - `beta`
-            - `n_free_latents`
-    """
-    ngroup = parser.add_argument_group('network options')
-    ngroup.add_argument('--net_act',type=str,default='relu',
-                        choices=['sigmoid','relu','tanh','none'], 
-                        help='Training batch size')
-    ngroup.add_argument('--conv_channels', type=str, default='',
-                        help='Channels per layer. '+
-                        'Input channels must be included')
-    ngroup.add_argument('--lin_channels', type=str, default='',
-                        help='linear channels.')
-    ngroup.add_argument('--kernel_sizes', type=str, default='5',
-                        help='kernel sizes of convolution layers.')
-    ngroup.add_argument('--strides', type=str, default='1',
-                        help='strides of convlution layers.')
-    ngroup.add_argument('--learn_geometry',action='store_true', 
-                        help='Whether to learn the grp action parameters. '+
-                        'If not, these should be provided in arg '+
-                        '--specified_grp_step')
-    ngroup.add_argument('--specified_grp_step', type=str, default='0', 
-                        help='specified grp action parameters')
-    ngroup.add_argument('--variational',action='store_true', 
-                        help='Whether the network outputs ' + 
-                        'should be considered as mean and var of a gaussian.')
-    ngroup.add_argument('--beta',type=float, 
-                        help='Beta factor of the beta-VAE ' +
-                        'balances contribution of prior matching loss. ' + 
-                        'Defaults to 1.')
-    ngroup.add_argument('--n_free_units',type=int, default=0, 
-                        help='number of representation units ' +
-                        'not transformed by the action representations.')
-    ngroup.add_argument('--spherical',action='store_true', 
-                        help='If True, the representation vector is ' + 
-                        'normalized prior to being forwarded to transform or ' +
-                        'decoder')
-
-def misc_args(parser,dout_dir=None):
-    if dout_dir is None:
-        dout_dir = './out/run_' + datetime.now().strftime('%Y-%m-%d_%H-%M-%S')
-    mgroup = parser.add_argument_group('Miscellaneous options')
-    mgroup.add_argument('--out_dir', type=str, default=dout_dir,
-                        help='Where to store the outputs of this simulation.')
-    mgroup.add_argument('--use_cuda', action='store_true',
-                        help='Whether to use GPU.')
-    mgroup.add_argument('--cuda_number', type=int,
-                        help='if use_cuda, GPU device number.')
-    mgroup.add_argument('--random_seed', type=int, default=42,
-                        help='Specify random seed for reproducibility')
-    mgroup.add_argument('--plot_on_black', action='store_true', 
-                        help='Whether to plot using dark background style')
-    mgroup.add_argument('--no_plots', action='store_true', 
-                        help='Whether to plot figures')
-    mgroup.add_argument('--plot_manifold_latent', type=str, default='',
-                        help='Which latent units to visualize the manifold of.')
-    mgroup.add_argument('--plot_vary_latents', type=str, default='',
-                        help='Which joints to move' + 
-                        'to produce a manifold of latents.')
-    mgroup.add_argument('--checkpoint', action='store_true', 
-                        help='Saves a checkpoint of the model and optimizer '+
-                        'at the end of training')
-    mgroup.add_argument('--plot_pca', action='store_true', 
-                        help='Plots scatter of representations projected '+
-                             'along 2 main pca components')
-    
-def prodrepr_args(parser):
-    pgroup = parser.add_argument_group('Prod Repr options')
-    pgroup.add_argument('--repr_dim', type=int, 
-                        help='Dimensionality of the group representation.')
-    pgroup.add_argument('--entanglement_loss', action='store_true', 
-                        help='Whether to use the entanglement loss.')
-    pgroup.add_argument('--entanglement_weight', type=float, default=0.01, 
-                        help='Weight of the entanglement loss.')
-    pgroup.add_argument('--plot_thetas', action='store_true', 
-                        help='Whether to plot the learned thetas.')
->>>>>>> f8e4722a
