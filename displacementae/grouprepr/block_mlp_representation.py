--- conflicted
+++ resolved
@@ -36,48 +36,32 @@
     matrices.
 
     """
-<<<<<<< HEAD
     def __init__(self, n_action_units:int, dim_representation:int, 
                  dims:list, hidden_units:list=[],
-                 activation:Callable=torch.relu, device:str='cpu', 
+                 activation: nn.Module = torch.nn.ReLU, device: str = 'cpu',
                  normalize_subrepresentations = False,
                  normalize_post_action:bool=False) -> None:
         super().__init__(n_action_units, dim_representation, device=device, 
                          normalize_post_action=normalize_post_action)
-=======
-    def __init__(self, n_action_units: int, dim_representation: int,
-                 dims: list, hidden_units: list = [],
-                 activation: nn.Module = torch.nn.ReLU, device: str = 'cpu') -> None:
-        super().__init__(n_action_units, dim_representation, device=device)
->>>>>>> 50626743
         self.dims = dims
         self.n_subreps = len(dims)
         self.cumdims = [0, *np.cumsum(self.dims)]
         self.subreps: nn.ModuleList[GroupRepresentation] = nn.ModuleList()
         for dim in dims:
             self.subreps.append(
-<<<<<<< HEAD
                     MLPRepresentation(
-                            n_action_units,dim,
+                            n_action_units,
+                            dim,
                             hidden_units=hidden_units,
-                            activation=activation, device=device, 
+                            activation=activation, 
+                            device=device, 
+                            layer_norm=True,
                             normalize=normalize_subrepresentations, 
                             normalize_post_action=normalize_post_action))
             
     def forward(self, a: torch.Tensor) -> torch.Tensor:
         d = self.dim_representation
         R = torch.zeros(*a.shape[:-1],d,d,device=a.device)
-=======
-                    MLPRepresentation(n_action_units,
-                                      dim,
-                                      hidden_units=hidden_units,
-                                      activation=activation,
-                                      layer_norm=True,
-                                      device=device))
-
-    def forward(self, a: torch.Tensor) -> torch.Tensor:
-        R = torch.zeros(*a.shape[:-1], self.dim_representation, self.dim_representation, device=a.device)
->>>>>>> 50626743
         for i in range(self.n_subreps):
             R[..., self.cumdims[i]:self.cumdims[i+1],
               self.cumdims[i]:self.cumdims[i+1]] = self.subreps[i](a)
@@ -91,7 +75,6 @@
                         a, z[..., self.cumdims[i]:self.cumdims[i+1]])
         return z_out
 
-<<<<<<< HEAD
     def normalize_vector(self, z: torch.Tensor):
         z_out = z
         for i in range(self.n_subreps):
@@ -99,8 +82,6 @@
                     self.subreps[i].normalize_vector(
                         z[...,self.cumdims[i]:self.cumdims[i+1]].clone())   
         return z_out
-=======
->>>>>>> 50626743
 
 if __name__ == '__main__':
     pass