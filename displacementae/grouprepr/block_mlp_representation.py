#!/usr/bin/env python3
# Copyright 2022 Hamza Keurti
#
# Licensed under the Apache License, Version 2.0 (the "License");
# you may not use this file except in compliance with the License.
# You may obtain a copy of the License at
#
#    http://www.apache.org/licenses/LICENSE-2.0
#
# Unless required by applicable law or agreed to in writing, software
# distributed under the License is distributed on an "AS IS" BASIS,
# WITHOUT WARRANTIES OR CONDITIONS OF ANY KIND, either express or implied.
# See the License for the specific language governing permissions and
# limitations under the License.
#
# @title          :displacementae/grouprepr/block_mlp_representation.py
# @author         :Hamza Keurti
# @contact        :hkeurti@ethz.ch
# @created        :24/03/2022
# @version        :1.0
# @python_version :3.7.4

from typing import Callable
import numpy as np
import torch
import torch.nn as nn

from grouprepr.group_representation import GroupRepresentation
from grouprepr.mlp_representation import MLPRepresentation

class BlockMLPRepresentation(GroupRepresentation):
    """
    This subclass of group representations is a direct product of 
    subrepresentations, as such it maps transitions to block diagonal 
    matrices.

    """
    def __init__(self, n_action_units:int, dim_representation:int, 
                 dims:list, hidden_units:list=[],
<<<<<<< HEAD
                 activation:Callable=torch.relu, device:str='cpu') -> None:
        super().__init__(n_action_units, dim_representation, device=device,)
=======
                 activation:Callable=torch.relu, device:str='cpu', 
                 normalize_subrepresentations = False,
                 normalize_post_action:bool=False) -> None:
        super().__init__(n_action_units, dim_representation, device=device, 
                         normalize_post_action=normalize_post_action)
>>>>>>> 32e3a992
        self.dims = dims
        self.n_subreps = len(dims)
        self.cumdims = [0, *np.cumsum(self.dims)]
        self.subreps:nn.ModuleList[GroupRepresentation] = nn.ModuleList()
        for dim in dims:
            self.subreps.append(
                    MLPRepresentation(
                            n_action_units,dim,
                            hidden_units=hidden_units,
                            activation=activation, device=device, 
                            normalize=normalize_subrepresentations, 
                            normalize_post_action=normalize_post_action))
            
    def forward(self, a: torch.Tensor) -> torch.Tensor:
        d = self.dim_representation
        R = torch.zeros(*a.shape[:-1],d,d,device=a.device)
        for i in range(self.n_subreps):
            R[...,self.cumdims[i]:self.cumdims[i+1], 
              self.cumdims[i]:self.cumdims[i+1]] = self.subreps[i](a)
        return R

    def act(self, a: torch.Tensor, z: torch.Tensor) -> torch.Tensor:
        z_out = torch.empty_like(z,device=a.device)
        for i in range(self.n_subreps):
            z_out[...,self.cumdims[i]:self.cumdims[i+1]] =\
                    self.subreps[i].act(
                        a,z[...,self.cumdims[i]:self.cumdims[i+1]])
        return z_out

    def normalize_vector(self, z: torch.Tensor):
        z_out = z
        for i in range(self.n_subreps):
            z_out[...,self.cumdims[i]:self.cumdims[i+1]] =\
                    self.subreps[i].normalize_vector(
                        z[...,self.cumdims[i]:self.cumdims[i+1]].clone())   
        return z_out

if __name__ == '__main__':
    pass<|MERGE_RESOLUTION|>--- conflicted
+++ resolved
@@ -37,16 +37,11 @@
     """
     def __init__(self, n_action_units:int, dim_representation:int, 
                  dims:list, hidden_units:list=[],
-<<<<<<< HEAD
-                 activation:Callable=torch.relu, device:str='cpu') -> None:
-        super().__init__(n_action_units, dim_representation, device=device,)
-=======
                  activation:Callable=torch.relu, device:str='cpu', 
                  normalize_subrepresentations = False,
                  normalize_post_action:bool=False) -> None:
         super().__init__(n_action_units, dim_representation, device=device, 
                          normalize_post_action=normalize_post_action)
->>>>>>> 32e3a992
         self.dims = dims
         self.n_subreps = len(dims)
         self.cumdims = [0, *np.cumsum(self.dims)]
