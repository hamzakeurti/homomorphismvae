#!/usr/bin/env python3
# Copyright 2022 Hamza Keurti
#
# Licensed under the Apache License, Version 2.0 (the "License");
# you may not use this file except in compliance with the License.
# You may obtain a copy of the License at
#
#    http://www.apache.org/licenses/LICENSE-2.0
#
# Unless required by applicable law or agreed to in writing, software
# distributed under the License is distributed on an "AS IS" BASIS,
# WITHOUT WARRANTIES OR CONDITIONS OF ANY KIND, either express or implied.
# See the License for the specific language governing permissions and
# limitations under the License.
#
# @title          :displacementae/grouprepr/block_lookup_representation.py
# @author         :Hamza Keurti
# @contact        :hkeurti@ethz.ch
# @created        :05/04/2022
# @version        :1.0
# @python_version :3.7.4

from typing import Callable
import numpy as np
import torch
import torch.nn as nn

from grouprepr.group_representation import GroupRepresentation
from grouprepr.lookup_representation import LookupRepresentation

class BlockLookupRepresentation(GroupRepresentation):
    """
    This subclass of group representations is a direct product of 
    subrepresentations, as such it maps transitions to block diagonal 
    matrices.

    """
    def __init__(self, n_actions:int, dim_representation:int, 
                 dims:list, device:str='cpu', 
                 normalize_subrepresentations:bool=False, 
                 normalize_post_action:bool=False) -> None:
        super().__init__(n_action_units=1, 
<<<<<<< HEAD
                         dim_representation=dim_representation, device=device,)
=======
                         dim_representation=dim_representation, device=device, 
                         normalize_post_action=normalize_post_action)
>>>>>>> 32e3a992
        self.dims = dims
        self.n_actions = n_actions
        self.n_subreps = len(dims)
        self.cumdims = [0, *np.cumsum(self.dims)]
        self.subreps:list[LookupRepresentation] = nn.ModuleList()
        for dim in dims:
            self.subreps.append(
                    LookupRepresentation(
                            n_actions,dim,device=device, 
                            normalize=normalize_subrepresentations,
                            normalize_post_action=normalize_post_action))
            
    def forward(self, a: torch.Tensor) -> torch.Tensor:
        R = torch.zeros(*a.shape,self.dim_representation,
                        self.dim_representation,device=a.device)
        for i in range(self.n_subreps):
            R[...,self.cumdims[i]:self.cumdims[i+1], 
              self.cumdims[i]:self.cumdims[i+1]] = self.subreps[i](a)
        return R

    def act(self, a: torch.Tensor, z: torch.Tensor) -> torch.Tensor:
        z_out = torch.empty_like(z,device=a.device)
        for i in range(self.n_subreps):
            z_out[...,self.cumdims[i]:self.cumdims[i+1]] =\
                    self.subreps[i].act(
                        a,z[...,self.cumdims[i]:self.cumdims[i+1]])
        return z_out
    
    def normalize_vector(self, z: torch.Tensor):
        z_out = z
        for i in range(self.n_subreps):
            z_out[...,self.cumdims[i]:self.cumdims[i+1]] =\
                    self.subreps[i].normalize_vector(
                        z[...,self.cumdims[i]:self.cumdims[i+1]].clone())   
        return z_out

if __name__ == '__main__':
    n_action_units = 5
    n_repr_units = 5
    dims = [2,1,2]
    repr = BlockLookupRepresentation(n_action_units,n_repr_units,dims)

    batch_size = 20
    a = torch.randint(n_action_units,size=(batch_size,))
    R = repr(a)
    print(R.shape)<|MERGE_RESOLUTION|>--- conflicted
+++ resolved
@@ -40,12 +40,8 @@
                  normalize_subrepresentations:bool=False, 
                  normalize_post_action:bool=False) -> None:
         super().__init__(n_action_units=1, 
-<<<<<<< HEAD
-                         dim_representation=dim_representation, device=device,)
-=======
                          dim_representation=dim_representation, device=device, 
                          normalize_post_action=normalize_post_action)
->>>>>>> 32e3a992
         self.dims = dims
         self.n_actions = n_actions
         self.n_subreps = len(dims)
