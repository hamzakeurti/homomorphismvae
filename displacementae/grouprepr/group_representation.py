#!/usr/bin/env python3
# Copyright 2022 Hamza Keurti
#
# Licensed under the Apache License, Version 2.0 (the "License");
# you may not use this file except in compliance with the License.
# You may obtain a copy of the License at
#
#    http://www.apache.org/licenses/LICENSE-2.0
#
# Unless required by applicable law or agreed to in writing, software
# distributed under the License is distributed on an "AS IS" BASIS,
# WITHOUT WARRANTIES OR CONDITIONS OF ANY KIND, either express or implied.
# See the License for the specific language governing permissions and
# limitations under the License.
#
# @title          :displacementae/grouprepr/group_representation.py
# @author         :Hamza Keurti
# @contact        :hkeurti@ethz.ch
# @created        :21/03/2022
# @version        :1.0
# @python_version :3.7.4

import torch
import torch.nn as nn
import torch.nn.functional as F

import numpy as np


class GroupRepresentation(nn.Module):
    """
    An interface for group representation classes.

    Group representations are maps from the abstract action group to
    invertible matrices through the :method:`forward` method.
    Group representations also define a linear
    action of the abstract group on the representation space of
    observations, as such the group representation transforms input
    representation vectors through the matrix product with the
    representation of a given action, through the :method:`act` method.
    """
<<<<<<< HEAD
    def __init__(self, n_action_units:int, dim_representation:int, device='cpu',
                 repr_loss_on = False, repr_loss_weight = 0., 
                 normalize= False, normalize_post_action=False) -> None:
=======
    def __init__(self, n_action_units: int, dim_representation: int, device='cpu',
                 repr_loss_on=False, repr_loss_weight=0.) -> None:
>>>>>>> 50626743
        super().__init__()
        self.device = device
        self.n_action_units = n_action_units
        self.dim_representation = dim_representation
        self.repr_loss_on = repr_loss_on
        self.repr_loss_weight = repr_loss_weight
        self.normalize = normalize
        self.normalize_post_action = normalize_post_action

    def forward(self, a: torch.Tensor) -> torch.Tensor:
        """
        Gets the representation matrix of input transition :arg:`a`.
        """
        pass

    def act(self, a: torch.Tensor, z: torch.Tensor) -> torch.Tensor:
        """
        Acts on an input representation vector :arg:`z` through matrix
        product with the representation matrix of input transition
        :arg:`a`.

        Args:
            a, torch.Tensor: Batch of transitions.
                        shape: `[batch_size,n_action]`
            z, torch.Tensor: Batch of representation vectors.
                        shape: `[batch_size,n_repr]`
        Returns:
            torch.Tensor: Transformed representation vectors.
                        shape: `[batch_size,n_repr_units]`
        """
<<<<<<< HEAD
        z_out =  torch.einsum("...jk,...k->...j",self.forward(a),z)
        if self.normalize_post_action:
            z_out = self.normalize_vector(z_out)
        return z_out
=======
        return torch.einsum("...jk,...k->...j", self.forward(a), z)
>>>>>>> 50626743

    def get_example_repr(self, a: torch.Tensor = None) -> np.ndarray:
        with torch.no_grad():
            if a is None:
                a = torch.zeros(self.n_action_units*2+1,
                                self.n_action_units,
                                device=self.device)
                for i in range(self.n_action_units):
                    a[1+2*i:3+2*i,i] = torch.tensor([1,-1])

            R = self.forward(a)

            if R.device.type == 'cuda':
                R = R.cpu()
            return R.numpy()

    def representation_loss(self, *args):
        pass

    def end_iteration(self):
        pass

    def normalize_vector(self, z:torch.Tensor):
        out = z
        if self.normalize:
            out = F.normalize(out,dim=-1)
        return out<|MERGE_RESOLUTION|>--- conflicted
+++ resolved
@@ -39,14 +39,9 @@
     representation vectors through the matrix product with the
     representation of a given action, through the :method:`act` method.
     """
-<<<<<<< HEAD
     def __init__(self, n_action_units:int, dim_representation:int, device='cpu',
                  repr_loss_on = False, repr_loss_weight = 0., 
                  normalize= False, normalize_post_action=False) -> None:
-=======
-    def __init__(self, n_action_units: int, dim_representation: int, device='cpu',
-                 repr_loss_on=False, repr_loss_weight=0.) -> None:
->>>>>>> 50626743
         super().__init__()
         self.device = device
         self.n_action_units = n_action_units
@@ -77,14 +72,10 @@
             torch.Tensor: Transformed representation vectors.
                         shape: `[batch_size,n_repr_units]`
         """
-<<<<<<< HEAD
         z_out =  torch.einsum("...jk,...k->...j",self.forward(a),z)
         if self.normalize_post_action:
             z_out = self.normalize_vector(z_out)
         return z_out
-=======
-        return torch.einsum("...jk,...k->...j", self.forward(a), z)
->>>>>>> 50626743
 
     def get_example_repr(self, a: torch.Tensor = None) -> np.ndarray:
         with torch.no_grad():
