--- conflicted
+++ resolved
@@ -34,31 +34,25 @@
     An MLP mapping from transitions to invertible matrices.
 
     """
-<<<<<<< HEAD
     def __init__(self, n_action_units: int, dim_representation: int, 
-                 hidden_units=[], activation=torch.relu, normalize=False, 
+                 hidden_units=[], 
+                 activation=nn.ReLU,
+                 normalize=False, 
                  device='cpu',
+                 layer_norm=False, 
                  normalize_post_action:bool=False) -> None:
         super().__init__(n_action_units, dim_representation, device=device, 
                          normalize=normalize, 
                          normalize_post_action=normalize_post_action)
         self.net = MLP(n_action_units,dim_representation**2,hidden_units,
-                       activation).to(device)
-                       
-    
-=======
-    def __init__(self, n_action_units: int, dim_representation: int, hidden_units=[],
-                 activation=nn.ReLU, layer_norm=False, device='cpu') -> None:
-        super().__init__(n_action_units, dim_representation, device=device)
-        self.net = MLP(in_features=n_action_units,
                        out_features=dim_representation ** 2,
                        hidden_units=hidden_units,
                        activation=activation,
                        dropout_rate=0,
                        bias=True,
                        layer_norm=layer_norm).to(device)
-
->>>>>>> 50626743
+                       
+    
     def forward(self, a: torch.Tensor) -> torch.Tensor:
         """
         Forwards input transitions through an MLP network and reshapes
