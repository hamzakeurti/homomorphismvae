#!/usr/bin/env python3
# Copyright 2019 Christian Henning
#
# Licensed under the Apache License, Version 2.0 (the "License");
# you may not use this file except in compliance with the License.
# You may obtain a copy of the License at
#
#    http://www.apache.org/licenses/LICENSE-2.0
#
# Unless required by applicable law or agreed to in writing, software
# distributed under the License is distributed on an "AS IS" BASIS,
# WITHOUT WARRANTIES OR CONDITIONS OF ANY KIND, either express or implied.
# See the License for the specific language governing permissions and
# limitations under the License.
#
# title          :homomorphism/hpconfigs/hpsearch_config_block_mlp.py
# author         :Hamza Keurti
# contact        :hkeurti@ethz.ch
# created        :11/04/2022
# version        :1.0
# python_version :3.8
"""
Hyperparameter-search configuration for Dsprites and Block MLP group representation
-----------------------------------------------------------------------

A configuration file for our custom hyperparameter search script. This
configuration is meant for hyperparameter searches of the simulation defined by
:mod:`homomorphism.train_block_mlp_repr`.
"""


##########################################
### Please define all parameters below ###
##########################################

# Define a dictionary with parameter names as keys and a list of values for
# each parameter. For flag arguments, simply use the values [True, False].
# Note, the output directory is set by the hyperparameter search script.
#
# Example: {'option1': [12, 24], 'option2': [0.1, 0.5],
#           'option3': [True]}
# This disctionary would correspond to the following 4 configurations:
#   python3 SCRIPT_NAME.py --option1=12 --option2=0.1 --option3
#   python3 SCRIPT_NAME.py --option1=12 --option2=0.5 --option3
#   python3 SCRIPT_NAME.py --option1=24 --option2=0.1 --option3
#   python3 SCRIPT_NAME.py --option1=24 --option2=0.5 --option3
#
# If fields are commented out (missing), the default value is used.
# Note, that you can specify special conditions below.

grid = {
    ###################################################################
    ### ALL COMMAND-LINE OPTIONS ACCESSIBLE TO THE HPSEARCH GO HERE ###
    ###################################################################
    ### Dataset options ###
    'dataset': ['dsprites'],
    'data_root': ['/home/hamza/datasets/dsprites/'],
    'cyclic_trans' : [True],
    'fixed_in_intervention': ['"0,1,2,3"'],
    'fixed_in_sampling': ['"0,1,2,3"'],
    'fixed_values': ['"0,1,5,14"'],
    'distrib': ['uniform'],
    'displacement_range': ['"-10,10"'],
    'integer_actions' : [False],
    'n_steps': [2],
    'rotate_actions':[0],



    ### Training options ###
    'num_train': [50000],
    'batch_size': [500],
    'epochs' : [201],
    'lr' : [1e-4, 1e-3],
    'toggle_training_every': ['"6,4"', '"2,2"'],
    'shuffle':[1],
    'use_adam':[True],
    'use_cuda':[True],


    ### Model options ###

    ### network options ###
<<<<<<< HEAD
    'conv_channels': ['"64,64,64"','"32,32,32,32"'],
    'kernel_sizes': ['"6,4,4,4"','"6,4,4"'],
    'strides': ['"2,2,1,1"','"2,2,2"'],
    # 'conv_channels': ['"64,64,64,64"','"32,32,32,32"'],
    # 'kernel_sizes': ['"6,4,4,4"'],
    # 'strides': ['"2,2,1,1"'],
=======
    'conv_channels': ['"64,64,64,64"','"32,32,32,32"'],
    'kernel_sizes': ['"6,4,4,4"'],
    'strides': ['"2,2,1,1"'],
>>>>>>> 217d1c9d
    # 'conv_channels': ['"32,32"'],
    # 'kernel_sizes': ['"6,4"'],
    # 'strides': ['"2,2"','"1,1"'],

<<<<<<< HEAD
    # 'lin_channels': ['"128,64,32"','"1024"'],
    'lin_channels': ['"128,64,32"'],
=======
    'lin_channels': ['"128,64,32"','"1024"'],
>>>>>>> 217d1c9d
    'variational': [False],
    'beta': [0],
    'net_act' : ['relu'],
    'spherical':[False],
    # 'normalize_post_action':[False,True],
    'normalize_subrepresentations':[False],

    ### Group ###
    'dims' : ['"2,2"'],
<<<<<<< HEAD
    'group_hidden_units': ['"128,128"','"20,20,20"',],
=======
    'group_hidden_units': ['"20,20"','"128,128"','"64,64,64"','"20,20,20"',],
>>>>>>> 217d1c9d
    'normalize_post_action':[False],
    'reconstruct_first':[True],
    'exponential_map':[True],
    'latent_loss':[True],
<<<<<<< HEAD
    'latent_loss_weight':[1000,800,600,500,400,300,200],
=======
    'latent_loss_weight':[1000,500,200,100,50],
>>>>>>> 217d1c9d
    

    ### Evaluation options ###
    'val_epoch' : [10],
    'num_val' : [500],
    'wandb_project_name' : ['morphism_block_mlp_'],
    'log_wandb':[True],

    ### Plot options ###
    'no_plots': [False],
    'plot_epoch': [10],
    'plot_manifold_latent': ['"[0,1]"'],
    'plot_on_black': [False],
    'plot_pca': [True],
    'plot_vary_latents': ['"[4,5]"'],
}

# Sometimes, not the whole grid should be searched. For instance, if an SGD
# optimizer has been chosen, then it doesn't make sense to search over multiple
# beta2 values of an Adam optimizer.
# Therefore, one can specify special conditions.
# NOTE, all conditions that are specified here will be enforced. Thus, they
# overwrite the grid options above.
#
# How to specify a condition? A condition is a key value tuple: whereas as the
# key as well as the value is a dictionary in the same format as in the grid
# above. If any configurations matches the values specified in the key dict,
# The values specified in the values dict will be searched instead.
#
# Note, if arguments are commented out above but appear in the conditions, the
# condition will be ignored.
conditions = [
    # Note, we specify a particular set of base conditions below that should
    # always be enforces: "_BASE_CONDITIONS".

    ### Add your conditions here ###
    #({'clip_grad_value': [1.]}, {'clip_grad_norm': [-1]}),
    #({'clip_grad_norm': [1.]}, {'clip_grad_value': [-1]}),
    ({'strides': ['"2,2"','"1,1"']},{'kernel_sizes': ['"6,4"'],'conv_channels': ['"32,32"']}),
    ({'strides': ['"2,2,1"','"1,1,1"']},{'kernel_sizes': ['"6,4,4"'],'conv_channels': ['"32,32,32"','"64,64,64"']}),
    ({'strides': ['"2,2,1,1"','"1,1,1,1"']},{'kernel_sizes': ['"6,4,4,4"'],'conv_channels': ['"32,32,32,32"']}),
    ({'exponential_map':[True]},{'spherical':[False],'normalize_subrepresentations':[False], 'normalize_post_action':[False]})
]


BCE_LOWEST = 'bce_lowest'
KL_HIGHEST = 'kl_highest'
LOSS_LOWEST = 'loss_lowest'
LOSS_LOWEST_EPOCH = 'loss_lowest_epoch'
BCE_FINAL = 'bce_final'
KL_FINAL = 'kl_final'
LOSS_FINAL = 'loss_final'
FINISHED = 'finished'
NUM_WEIGHTS = 'num_weights'

_SUMMARY_KEYWORDS = [
    # The weird prefix "aa_" makes sure keywords appear first in the result csv.
    LOSS_FINAL,
    LOSS_LOWEST,
    LOSS_LOWEST_EPOCH,

    BCE_FINAL,
    BCE_LOWEST,
    
    # The following are only relevant for variational models.
    KL_FINAL,
    KL_HIGHEST,
    
    
    NUM_WEIGHTS,

    # Should be set in your program when the execution finished successfully.
    FINISHED
]


####################################
### DO NOT CHANGE THE CODE BELOW ###
####################################
conditions = conditions

# Name of the script that should be executed by the hyperparameter search.
# Note, the working directory is set seperately by the hyperparameter search
# script, so don't include paths.
_SCRIPT_NAME = 'train_block_mlp_repr.py'

# This file is expected to reside in the output folder of the simulation.
_SUMMARY_FILENAME = 'performance_overview.txt'

# The name of the command-line argument that determines the output folder
# of the simulation.
_OUT_ARG = 'out_dir'

def _get_performance_summary(out_dir, cmd_ident):
    """See docstring of method
    :func:`hpsearch.hpsearch._get_performance_summary`.

    You only need to implement this function, if the default parser in module
    :func:`hpsearch.hpsearch` is not sufficient for your purposes.

    In case you would like to use a custom parser, you have to set the
    attribute :attr:`_SUMMARY_PARSER_HANDLER` correctly.
    """
    pass

# In case you need a more elaborate parser than the default one define by the
# function :func:`hpsearch.hpsearch._get_performance_summary`, you can pass a
# function handle to this attribute.
# Value `None` results in the usage of the default parser.
_SUMMARY_PARSER_HANDLE = None # Default parser is used.
#_SUMMARY_PARSER_HANDLE = _get_performance_summary # Custom parser is used.

def _performance_criteria(summary_dict, performance_criteria):
    """Evaluate whether a run meets a given performance criteria.

    This function is needed to decide whether the output directory of a run is
    deleted or kept.

    Args:
        summary_dict: The performance summary dictionary as returned by
            :attr:`_SUMMARY_PARSER_HANDLE`.
        performance_criteria (float): The performance criteria. E.g., see
            command-line option `performance_criteria` of script
            :mod:`hpsearch.hpsearch_postprocessing`.

    Returns:
        bool: If :code:`True`, the result folder will be kept as the performance
        criteria is assumed to be met.
    """
    ### Example:
    # return summary_dict['performance_measure1'] > performance_criteria
    return True
    #raise NotImplementedError('TODO implement')

# A function handle, that is used to evaluate the performance of a run.
#_PERFORMANCE_EVAL_HANDLE = None
_PERFORMANCE_EVAL_HANDLE = _performance_criteria

# A key that must appear in the `_SUMMARY_KEYWORDS` list. If `None`, the first
# entry in this list will be selected.
# The CSV file will be sorted based on this keyword. See also attribute
# `_PERFORMANCE_SORT_ASC`.
_PERFORMANCE_KEY = None
assert(_PERFORMANCE_KEY is None or _PERFORMANCE_KEY in _SUMMARY_KEYWORDS)
# Whether the CSV should be sorted ascending or descending based on the
# `_PERFORMANCE_KEY`.
_PERFORMANCE_SORT_ASC = False

# FIXME: This attribute will vanish in future releases.
# This attribute is only required by the `hpsearch_postprocessing` script.
# A function handle to the argument parser function used by the simulation
# script. The function handle should expect the list of command line options
# as only parameter.
# Example:
# >>> from classifier.imagenet import train_args as targs
# >>> f = lambda argv : targs.parse_cmd_arguments(mode='cl_ilsvrc_cub',
# ...                                             argv=argv)
# >>> _ARGPARSE_HANDLE = f
# import __init__
from grouprepr.representation_utils import Representation
import homomorphism.train_args as targs

_ARGPARSE_HANDLE = lambda argv : targs.parse_cmd_arguments( \
    representation=Representation.BLOCK_MLP, argv=argv)

if __name__ == '__main__':
    pass

<|MERGE_RESOLUTION|>--- conflicted
+++ resolved
@@ -81,28 +81,17 @@
     ### Model options ###
 
     ### network options ###
-<<<<<<< HEAD
     'conv_channels': ['"64,64,64"','"32,32,32,32"'],
     'kernel_sizes': ['"6,4,4,4"','"6,4,4"'],
     'strides': ['"2,2,1,1"','"2,2,2"'],
     # 'conv_channels': ['"64,64,64,64"','"32,32,32,32"'],
     # 'kernel_sizes': ['"6,4,4,4"'],
     # 'strides': ['"2,2,1,1"'],
-=======
-    'conv_channels': ['"64,64,64,64"','"32,32,32,32"'],
-    'kernel_sizes': ['"6,4,4,4"'],
-    'strides': ['"2,2,1,1"'],
->>>>>>> 217d1c9d
     # 'conv_channels': ['"32,32"'],
     # 'kernel_sizes': ['"6,4"'],
     # 'strides': ['"2,2"','"1,1"'],
 
-<<<<<<< HEAD
-    # 'lin_channels': ['"128,64,32"','"1024"'],
-    'lin_channels': ['"128,64,32"'],
-=======
     'lin_channels': ['"128,64,32"','"1024"'],
->>>>>>> 217d1c9d
     'variational': [False],
     'beta': [0],
     'net_act' : ['relu'],
@@ -112,20 +101,8 @@
 
     ### Group ###
     'dims' : ['"2,2"'],
-<<<<<<< HEAD
-    'group_hidden_units': ['"128,128"','"20,20,20"',],
-=======
-    'group_hidden_units': ['"20,20"','"128,128"','"64,64,64"','"20,20,20"',],
->>>>>>> 217d1c9d
     'normalize_post_action':[False],
-    'reconstruct_first':[True],
-    'exponential_map':[True],
-    'latent_loss':[True],
-<<<<<<< HEAD
     'latent_loss_weight':[1000,800,600,500,400,300,200],
-=======
-    'latent_loss_weight':[1000,500,200,100,50],
->>>>>>> 217d1c9d
     
 
     ### Evaluation options ###
