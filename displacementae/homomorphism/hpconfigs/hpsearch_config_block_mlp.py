--- conflicted
+++ resolved
@@ -109,24 +109,14 @@
     ### Evaluation options ###
     'val_epoch' : [10],
     'num_val' : [500],
-<<<<<<< HEAD
-    'log_wandb' : [True],
-    'wandb_project_name' : ['morphism_block_mlp_grploss'],
-
-=======
     'wandb_project_name' : ['morphism_block_mlp'],
     'log_wandb':[True],
->>>>>>> 32e3a992
 
     ### Plot options ###
     'no_plots': [False],
     'plot_epoch': [100],
     'plot_manifold_latent': ['"[0,1]"'],
-<<<<<<< HEAD
     'plot_on_black': [False],
-=======
-    'plot_on_black': [True, False],
->>>>>>> 32e3a992
     'plot_pca': [True],
     'plot_vary_latents': ['"[4,5]"'],
 }
